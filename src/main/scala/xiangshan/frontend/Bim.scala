<<<<<<< HEAD
package xiangshan.frontend

import chisel3._
import chisel3.util._
import xiangshan._
import xiangshan.backend.ALUOpType
import utils._
import xiangshan.backend.decode.XSTrap

trait BimParams extends HasXSParameter {
  val BimBanks = PredictWidth
  val BimSize = 4096
  val nRows = BimSize / BimBanks
  val bypassEntries = 4
}

class BIM extends BasePredictor with BimParams{
  class BIMResp extends Resp {
    val ctrs = Vec(PredictWidth, UInt(2.W))
  }
  class BIMMeta extends Meta {
    val ctrs = Vec(PredictWidth, UInt(2.W))
  }
  class BIMFromOthers extends FromOthers {}

  class BIMIO extends DefaultBasePredictorIO {
    val resp = Output(new BIMResp)
    val meta = Output(new BIMMeta)
  }

  override val io = IO(new BIMIO)
  // Update logic
  // 1 calculate new 2-bit saturated counter value


  val bimAddr = new TableAddr(log2Up(BimSize), BimBanks)

  val pcLatch = RegEnable(io.pc.bits, io.pc.valid)

  val bim = List.fill(BimBanks) {
    Module(new SRAMTemplate(UInt(2.W), set = nRows, shouldReset = false, holdRead = true))
  }

  val doing_reset = RegInit(true.B)
  val resetRow = RegInit(0.U(log2Ceil(nRows).W))
  resetRow := resetRow + doing_reset
  when (resetRow === (nRows-1).U) { doing_reset := false.B }

  val baseBank = bimAddr.getBank(io.pc.bits)

  val realMask = circularShiftRight(io.inMask, BimBanks, baseBank)
  
  // those banks whose indexes are less than baseBank are in the next row
  val isInNextRow = VecInit((0 until BtbBanks).map(_.U < baseBank))

  val baseRow = bimAddr.getBankIdx(io.pc.bits)

  val realRow = VecInit((0 until BimBanks).map(b => Mux(isInNextRow(b.U), (baseRow+1.U)(log2Up(nRows)-1, 0), baseRow)))

  val realRowLatch = VecInit(realRow.map(RegEnable(_, enable=io.pc.valid)))

  for (b <- 0 until BimBanks) {
    bim(b).reset                := reset.asBool
    bim(b).io.r.req.valid       := realMask(b) && io.pc.valid
    bim(b).io.r.req.bits.setIdx := realRow(b)
  }

  val bimRead = VecInit(bim.map(_.io.r.resp.data(0)))

  val baseBankLatch = bimAddr.getBank(pcLatch)
  
  // e.g: baseBank == 5 => (5, 6,..., 15, 0, 1, 2, 3, 4)
  val bankIdxInOrder = VecInit((0 until BimBanks).map(b => (baseBankLatch +& b.U)(log2Up(BimBanks)-1, 0)))

  for (b <- 0 until BimBanks) {
    val ctr = bimRead(bankIdxInOrder(b))
    io.resp.ctrs(b)  := ctr
    io.meta.ctrs(b)  := ctr
  }

  val u = io.update.bits.ui

  val updateBank = bimAddr.getBank(u.pc)
  val updateRow = bimAddr.getBankIdx(u.pc)


  val wrbypass_ctrs       = Reg(Vec(bypassEntries, Vec(BimBanks, UInt(2.W))))
  val wrbypass_ctr_valids = Reg(Vec(bypassEntries, Vec(BimBanks, Bool())))
  val wrbypass_rows     = Reg(Vec(bypassEntries, UInt(log2Up(nRows).W)))
  val wrbypass_enq_idx  = RegInit(0.U(log2Up(bypassEntries).W))

  val wrbypass_hits = VecInit((0 until bypassEntries).map( i => 
    !doing_reset && wrbypass_rows(i) === updateRow))
  val wrbypass_hit = wrbypass_hits.reduce(_||_)
  val wrbypass_hit_idx = PriorityEncoder(wrbypass_hits)

  val oldCtr = Mux(wrbypass_hit && wrbypass_ctr_valids(wrbypass_hit_idx)(updateBank), wrbypass_ctrs(wrbypass_hit_idx)(updateBank), u.brInfo.bimCtr)
  val newTaken = u.taken
  val newCtr = satUpdate(oldCtr, 2, newTaken)
  // val oldSaturated = newCtr === oldCtr
  
  val needToUpdate = io.update.valid && u.pd.isBr

  when (reset.asBool) { wrbypass_ctr_valids.foreach(_.foreach(_ := false.B))}
  
  when (needToUpdate) {
    when (wrbypass_hit) {
      wrbypass_ctrs(wrbypass_hit_idx)(updateBank) := newCtr
      wrbypass_ctr_valids(wrbypass_enq_idx)(updateBank) := true.B
    } .otherwise {
      wrbypass_ctrs(wrbypass_hit_idx)(updateBank) := newCtr
      (0 until BimBanks).foreach(b => wrbypass_ctr_valids(wrbypass_enq_idx)(b) := false.B) // reset valid bits
      wrbypass_ctr_valids(wrbypass_enq_idx)(updateBank) := true.B
      wrbypass_rows(wrbypass_enq_idx) := updateRow
      wrbypass_enq_idx := (wrbypass_enq_idx + 1.U)(log2Up(bypassEntries)-1,0)
    }
  }

  for (b <- 0 until BimBanks) {
    bim(b).io.w.req.valid := needToUpdate && b.U === updateBank || doing_reset
    bim(b).io.w.req.bits.setIdx := Mux(doing_reset, resetRow, updateRow)
    bim(b).io.w.req.bits.data := Mux(doing_reset, 2.U(2.W), newCtr)
  }

  if (BPUDebug && debug) {
    XSDebug(doing_reset, "Reseting...\n")
    XSDebug("[update] v=%d pc=%x pnpc=%x tgt=%x brTgt=%x\n", io.update.valid, u.pc, u.pnpc, u.target, u.brTarget)
    XSDebug("[update] taken=%d isMisPred=%d", u.taken, u.isMisPred)
    XSDebug(false, true.B, p"brTag=${u.brTag} pd.isBr=${u.pd.isBr} brInfo.bimCtr=${Binary(u.brInfo.bimCtr)}\n")
    XSDebug("needToUpdate=%d updateBank=%x updateRow=%x newCtr=%b oldCtr=%b\n", needToUpdate, updateBank, updateRow, newCtr, oldCtr)
    XSDebug("[wrbypass] hit=%d hits=%b\n", wrbypass_hit, wrbypass_hits.asUInt)
  }
  
=======
package xiangshan.frontend

import chisel3._
import chisel3.util._
import xiangshan._
import xiangshan.backend.ALUOpType
import utils._
import xiangshan.backend.decode.XSTrap

trait BimParams extends HasXSParameter {
  val BimBanks = PredictWidth
  val BimSize = 4096
  val nRows = BimSize / BimBanks
  val bypassEntries = 4
}

class BIM extends BasePredictor with BimParams{
  class BIMResp extends Resp {
    val ctrs = Vec(PredictWidth, UInt(2.W))
  }
  class BIMMeta extends Meta {
    val ctrs = Vec(PredictWidth, UInt(2.W))
  }
  class BIMFromOthers extends FromOthers {}

  class BIMIO extends DefaultBasePredictorIO {
    val resp = Output(new BIMResp)
    val meta = Output(new BIMMeta)
  }

  override val io = IO(new BIMIO)
  // Update logic
  // 1 calculate new 2-bit saturated counter value
  def satUpdate(old: UInt, len: Int, taken: Bool): UInt = {
    val oldSatTaken = old === ((1 << len)-1).U
    val oldSatNotTaken = old === 0.U
    Mux(oldSatTaken && taken, ((1 << len)-1).U,
      Mux(oldSatNotTaken && !taken, 0.U,
        Mux(taken, old + 1.U, old - 1.U)))
  }

  val bimAddr = new TableAddr(log2Up(BimSize), BimBanks)

  val pcLatch = RegEnable(io.pc.bits, io.pc.valid)

  val bim = List.fill(BimBanks) {
    Module(new SRAMTemplate(UInt(2.W), set = nRows, shouldReset = false, holdRead = true))
  }

  val doing_reset = RegInit(true.B)
  val resetRow = RegInit(0.U(log2Ceil(nRows).W))
  resetRow := resetRow + doing_reset
  when (resetRow === (nRows-1).U) { doing_reset := false.B }

  val baseBank = bimAddr.getBank(io.pc.bits)

  val realMask = circularShiftRight(io.inMask, BimBanks, baseBank)
  
  // those banks whose indexes are less than baseBank are in the next row
  val isInNextRow = VecInit((0 until BtbBanks).map(_.U < baseBank))

  val baseRow = bimAddr.getBankIdx(io.pc.bits)

  val realRow = VecInit((0 until BimBanks).map(b => Mux(isInNextRow(b.U), (baseRow+1.U)(log2Up(nRows)-1, 0), baseRow)))

  val realRowLatch = VecInit(realRow.map(RegEnable(_, enable=io.pc.valid)))

  for (b <- 0 until BimBanks) {
    bim(b).reset                := reset.asBool
    bim(b).io.r.req.valid       := realMask(b) && io.pc.valid
    bim(b).io.r.req.bits.setIdx := realRow(b)
  }

  val bimRead = VecInit(bim.map(_.io.r.resp.data(0)))

  val baseBankLatch = bimAddr.getBank(pcLatch)
  
  // e.g: baseBank == 5 => (5, 6,..., 15, 0, 1, 2, 3, 4)
  val bankIdxInOrder = VecInit((0 until BimBanks).map(b => (baseBankLatch +& b.U)(log2Up(BimBanks)-1, 0)))

  for (b <- 0 until BimBanks) {
    val ctr = bimRead(bankIdxInOrder(b))
    io.resp.ctrs(b)  := ctr
    io.meta.ctrs(b)  := ctr
  }

  val u = io.update.bits.ui

  val updateBank = bimAddr.getBank(u.pc)
  val updateRow = bimAddr.getBankIdx(u.pc)


  val wrbypass_ctrs       = Reg(Vec(bypassEntries, Vec(BimBanks, UInt(2.W))))
  val wrbypass_ctr_valids = Reg(Vec(bypassEntries, Vec(BimBanks, Bool())))
  val wrbypass_rows     = Reg(Vec(bypassEntries, UInt(log2Up(nRows).W)))
  val wrbypass_enq_idx  = RegInit(0.U(log2Up(bypassEntries).W))

  val wrbypass_hits = VecInit((0 until bypassEntries).map( i => 
    !doing_reset && wrbypass_rows(i) === updateRow))
  val wrbypass_hit = wrbypass_hits.reduce(_||_)
  val wrbypass_hit_idx = PriorityEncoder(wrbypass_hits)

  val oldCtr = Mux(wrbypass_hit && wrbypass_ctr_valids(wrbypass_hit_idx)(updateBank), wrbypass_ctrs(wrbypass_hit_idx)(updateBank), u.brInfo.bimCtr)
  val newTaken = u.taken
  val newCtr = satUpdate(oldCtr, 2, newTaken)
  // val oldSaturated = newCtr === oldCtr
  
  val needToUpdate = io.update.valid && u.pd.isBr

  when (reset.asBool) { wrbypass_ctr_valids.foreach(_.foreach(_ := false.B))}
  
  when (needToUpdate) {
    when (wrbypass_hit) {
      wrbypass_ctrs(wrbypass_hit_idx)(updateBank) := newCtr
      wrbypass_ctr_valids(wrbypass_enq_idx)(updateBank) := true.B
    } .otherwise {
      wrbypass_ctrs(wrbypass_hit_idx)(updateBank) := newCtr
      (0 until BimBanks).foreach(b => wrbypass_ctr_valids(wrbypass_enq_idx)(b) := false.B) // reset valid bits
      wrbypass_ctr_valids(wrbypass_enq_idx)(updateBank) := true.B
      wrbypass_rows(wrbypass_enq_idx) := updateRow
      wrbypass_enq_idx := (wrbypass_enq_idx + 1.U)(log2Up(bypassEntries)-1,0)
    }
  }

  for (b <- 0 until BimBanks) {
    bim(b).io.w.req.valid := needToUpdate && b.U === updateBank || doing_reset
    bim(b).io.w.req.bits.setIdx := Mux(doing_reset, resetRow, updateRow)
    bim(b).io.w.req.bits.data := Mux(doing_reset, 2.U(2.W), newCtr)
  }

  if (BPUDebug && debug) {
    XSDebug(doing_reset, "Reseting...\n")
    XSDebug("[update] v=%d pc=%x pnpc=%x tgt=%x brTgt=%x\n", io.update.valid, u.pc, u.pnpc, u.target, u.brTarget)
    XSDebug("[update] taken=%d isMisPred=%d", u.taken, u.isMisPred)
    XSDebug(false, true.B, p"brTag=${u.brTag} pd.isBr=${u.pd.isBr} brInfo.bimCtr=${Binary(u.brInfo.bimCtr)}\n")
    XSDebug("needToUpdate=%d updateBank=%x updateRow=%x newCtr=%b oldCtr=%b\n", needToUpdate, updateBank, updateRow, newCtr, oldCtr)
    XSDebug("[wrbypass] hit=%d hits=%b\n", wrbypass_hit, wrbypass_hits.asUInt)
  }
  
>>>>>>> 43bccba1
}<|MERGE_RESOLUTION|>--- conflicted
+++ resolved
@@ -1,138 +1,3 @@
-<<<<<<< HEAD
-package xiangshan.frontend
-
-import chisel3._
-import chisel3.util._
-import xiangshan._
-import xiangshan.backend.ALUOpType
-import utils._
-import xiangshan.backend.decode.XSTrap
-
-trait BimParams extends HasXSParameter {
-  val BimBanks = PredictWidth
-  val BimSize = 4096
-  val nRows = BimSize / BimBanks
-  val bypassEntries = 4
-}
-
-class BIM extends BasePredictor with BimParams{
-  class BIMResp extends Resp {
-    val ctrs = Vec(PredictWidth, UInt(2.W))
-  }
-  class BIMMeta extends Meta {
-    val ctrs = Vec(PredictWidth, UInt(2.W))
-  }
-  class BIMFromOthers extends FromOthers {}
-
-  class BIMIO extends DefaultBasePredictorIO {
-    val resp = Output(new BIMResp)
-    val meta = Output(new BIMMeta)
-  }
-
-  override val io = IO(new BIMIO)
-  // Update logic
-  // 1 calculate new 2-bit saturated counter value
-
-
-  val bimAddr = new TableAddr(log2Up(BimSize), BimBanks)
-
-  val pcLatch = RegEnable(io.pc.bits, io.pc.valid)
-
-  val bim = List.fill(BimBanks) {
-    Module(new SRAMTemplate(UInt(2.W), set = nRows, shouldReset = false, holdRead = true))
-  }
-
-  val doing_reset = RegInit(true.B)
-  val resetRow = RegInit(0.U(log2Ceil(nRows).W))
-  resetRow := resetRow + doing_reset
-  when (resetRow === (nRows-1).U) { doing_reset := false.B }
-
-  val baseBank = bimAddr.getBank(io.pc.bits)
-
-  val realMask = circularShiftRight(io.inMask, BimBanks, baseBank)
-  
-  // those banks whose indexes are less than baseBank are in the next row
-  val isInNextRow = VecInit((0 until BtbBanks).map(_.U < baseBank))
-
-  val baseRow = bimAddr.getBankIdx(io.pc.bits)
-
-  val realRow = VecInit((0 until BimBanks).map(b => Mux(isInNextRow(b.U), (baseRow+1.U)(log2Up(nRows)-1, 0), baseRow)))
-
-  val realRowLatch = VecInit(realRow.map(RegEnable(_, enable=io.pc.valid)))
-
-  for (b <- 0 until BimBanks) {
-    bim(b).reset                := reset.asBool
-    bim(b).io.r.req.valid       := realMask(b) && io.pc.valid
-    bim(b).io.r.req.bits.setIdx := realRow(b)
-  }
-
-  val bimRead = VecInit(bim.map(_.io.r.resp.data(0)))
-
-  val baseBankLatch = bimAddr.getBank(pcLatch)
-  
-  // e.g: baseBank == 5 => (5, 6,..., 15, 0, 1, 2, 3, 4)
-  val bankIdxInOrder = VecInit((0 until BimBanks).map(b => (baseBankLatch +& b.U)(log2Up(BimBanks)-1, 0)))
-
-  for (b <- 0 until BimBanks) {
-    val ctr = bimRead(bankIdxInOrder(b))
-    io.resp.ctrs(b)  := ctr
-    io.meta.ctrs(b)  := ctr
-  }
-
-  val u = io.update.bits.ui
-
-  val updateBank = bimAddr.getBank(u.pc)
-  val updateRow = bimAddr.getBankIdx(u.pc)
-
-
-  val wrbypass_ctrs       = Reg(Vec(bypassEntries, Vec(BimBanks, UInt(2.W))))
-  val wrbypass_ctr_valids = Reg(Vec(bypassEntries, Vec(BimBanks, Bool())))
-  val wrbypass_rows     = Reg(Vec(bypassEntries, UInt(log2Up(nRows).W)))
-  val wrbypass_enq_idx  = RegInit(0.U(log2Up(bypassEntries).W))
-
-  val wrbypass_hits = VecInit((0 until bypassEntries).map( i => 
-    !doing_reset && wrbypass_rows(i) === updateRow))
-  val wrbypass_hit = wrbypass_hits.reduce(_||_)
-  val wrbypass_hit_idx = PriorityEncoder(wrbypass_hits)
-
-  val oldCtr = Mux(wrbypass_hit && wrbypass_ctr_valids(wrbypass_hit_idx)(updateBank), wrbypass_ctrs(wrbypass_hit_idx)(updateBank), u.brInfo.bimCtr)
-  val newTaken = u.taken
-  val newCtr = satUpdate(oldCtr, 2, newTaken)
-  // val oldSaturated = newCtr === oldCtr
-  
-  val needToUpdate = io.update.valid && u.pd.isBr
-
-  when (reset.asBool) { wrbypass_ctr_valids.foreach(_.foreach(_ := false.B))}
-  
-  when (needToUpdate) {
-    when (wrbypass_hit) {
-      wrbypass_ctrs(wrbypass_hit_idx)(updateBank) := newCtr
-      wrbypass_ctr_valids(wrbypass_enq_idx)(updateBank) := true.B
-    } .otherwise {
-      wrbypass_ctrs(wrbypass_hit_idx)(updateBank) := newCtr
-      (0 until BimBanks).foreach(b => wrbypass_ctr_valids(wrbypass_enq_idx)(b) := false.B) // reset valid bits
-      wrbypass_ctr_valids(wrbypass_enq_idx)(updateBank) := true.B
-      wrbypass_rows(wrbypass_enq_idx) := updateRow
-      wrbypass_enq_idx := (wrbypass_enq_idx + 1.U)(log2Up(bypassEntries)-1,0)
-    }
-  }
-
-  for (b <- 0 until BimBanks) {
-    bim(b).io.w.req.valid := needToUpdate && b.U === updateBank || doing_reset
-    bim(b).io.w.req.bits.setIdx := Mux(doing_reset, resetRow, updateRow)
-    bim(b).io.w.req.bits.data := Mux(doing_reset, 2.U(2.W), newCtr)
-  }
-
-  if (BPUDebug && debug) {
-    XSDebug(doing_reset, "Reseting...\n")
-    XSDebug("[update] v=%d pc=%x pnpc=%x tgt=%x brTgt=%x\n", io.update.valid, u.pc, u.pnpc, u.target, u.brTarget)
-    XSDebug("[update] taken=%d isMisPred=%d", u.taken, u.isMisPred)
-    XSDebug(false, true.B, p"brTag=${u.brTag} pd.isBr=${u.pd.isBr} brInfo.bimCtr=${Binary(u.brInfo.bimCtr)}\n")
-    XSDebug("needToUpdate=%d updateBank=%x updateRow=%x newCtr=%b oldCtr=%b\n", needToUpdate, updateBank, updateRow, newCtr, oldCtr)
-    XSDebug("[wrbypass] hit=%d hits=%b\n", wrbypass_hit, wrbypass_hits.asUInt)
-  }
-  
-=======
 package xiangshan.frontend
 
 import chisel3._
@@ -272,5 +137,4 @@
     XSDebug("[wrbypass] hit=%d hits=%b\n", wrbypass_hit, wrbypass_hits.asUInt)
   }
   
->>>>>>> 43bccba1
 }