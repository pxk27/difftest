package xiangshan.frontend

import chisel3._
import chisel3.util._
import xiangshan._
import xiangshan.backend.ALUOpType
import utils._

class RAS extends BasePredictor
{
    class RASResp extends Resp
    {
        val target =UInt(VAddrBits.W)
    }

    class RASBranchInfo extends Meta
    {
        val rasSp = UInt(log2Up(RasSize).W)
        val rasTopCtr = UInt(8.W)
        val rasToqAddr = UInt(VAddrBits.W)
    }

    class RASIO extends DefaultBasePredictorIO 
    {
        val is_ret = Input(Bool())
        val callIdx = Flipped(ValidIO(UInt(log2Ceil(PredictWidth).W)))
        val isRVC = Input(Bool())
        val recover =  Flipped(ValidIO(new BranchUpdateInfo))
        val out = ValidIO(new RASResp)
        val branchInfo = Output(new RASBranchInfo)
    }

    class RASEntry() extends XSBundle {
        val retAddr = UInt(VAddrBits.W)
        val ctr = UInt(8.W) // layer of nested call functions
    }
    
    def rasEntry() = new RASEntry

    object RASEntry {
        def apply(retAddr: UInt, ctr: UInt): RASEntry = {
            val e = Wire(rasEntry())
            e.retAddr := retAddr
            e.ctr := ctr
            e
        }
    }

    override val io = IO(new RASIO)

    class RASStack(val rasSize: Int) extends XSModule {
        val io = IO(new Bundle {
            val push_valid = Input(Bool())
            val pop_valid = Input(Bool())
            val new_addr = Input(UInt(VAddrBits.W))
            val top_addr = Output(UInt(VAddrBits.W))
            val is_empty = Output(Bool())
            val is_full = Output(Bool())
            val copy_valid = Input(Bool())
            val copy_in_mem  = Input(Vec(rasSize, rasEntry()))
            val copy_in_sp   = Input(UInt(log2Up(rasSize).W))
            val copy_out_mem = Output(Vec(rasSize, rasEntry()))
            val copy_out_sp  = Output(UInt(log2Up(rasSize).W))
        })

        class Stack(val size: Int) extends XSModule {
            val io = IO(new Bundle {
                val rIdx = Input(UInt(log2Up(size).W))
                val rdata = Output(rasEntry())
                val wen = Input(Bool())
                val wIdx = Input(UInt(log2Up(size).W))
                val wdata = Input(rasEntry())
                val copyen = Input(Bool())
                val copy_in = Input(Vec(size, rasEntry()))
                val copy_out = Output(Vec(size, rasEntry()))
            })
            val mem = Reg(Vec(size, rasEntry()))
            when (io.wen)  {
                mem(io.wIdx) := io.wdata
            }
            io.rdata := mem(io.rIdx)
            (0 until size).foreach { i => io.copy_out(i) := mem(i) }
            when (io.copyen) {
                (0 until size).foreach {i => mem(i) := io.copy_in(i) }
            }
        }
        val sp = RegInit(0.U(log2Up(rasSize).W))
        val stack = Module(new Stack(rasSize)).io

        stack.rIdx := sp - 1.U
        val top_entry = stack.rdata
        val top_addr = top_entry.retAddr
        val top_ctr = top_entry.ctr
        val alloc_new = io.new_addr =/= top_addr
        stack.wen := io.push_valid || io.pop_valid && top_ctr =/= 1.U
        stack.wIdx := Mux(io.pop_valid && top_ctr =/= 1.U, sp - 1.U, Mux(alloc_new, sp, sp - 1.U))
        stack.wdata := Mux(io.pop_valid && top_ctr =/= 1.U,
                            RASEntry(top_addr, top_ctr - 1.U),
                            Mux(alloc_new, RASEntry(io.new_addr, 1.U), RASEntry(top_addr, top_ctr + 1.U)))
        
        when (io.push_valid && alloc_new) {
            sp := sp + 1.U
        }

        when (io.pop_valid && top_ctr === 1.U) {
            sp := Mux(sp === 0.U, 0.U, sp - 1.U)
        }

        io.copy_out_mem := stack.copy_out
        io.copy_out_sp  := sp
        stack.copyen := io.copy_valid
        stack.copy_in := io.copy_in_mem
        when (io.copy_valid) {
            sp := io.copy_in_sp
        }

        io.top_addr := top_addr
        io.is_empty := sp === 0.U
        io.is_full  := sp === (RasSize - 1).U
    }

    // val ras_0 = Reg(Vec(RasSize, rasEntry()))  //RegInit(0.U)asTypeOf(Vec(RasSize,rasEntry)) cause comb loop
    // val ras_1 = Reg(Vec(RasSize, rasEntry()))
    // val sp_0 = RegInit(0.U(log2Up(RasSize).W))
    // val sp_1 = RegInit(0.U(log2Up(RasSize).W))
    // val choose_bit = RegInit(false.B)   //start with 0
    // val spec_ras = Mux(choose_bit, ras_1, ras_0)
    // val spec_sp = Mux(choose_bit,sp_1,sp_0)
    // val commit_ras = Mux(choose_bit, ras_0, ras_1)
    // val commit_sp = Mux(choose_bit,sp_0,sp_1)

    // val spec_ras = Reg(Vec(RasSize, rasEntry()))
    // val spec_sp = RegInit(0.U(log2Up(RasSize).W))
    // val commit_ras = Reg(Vec(RasSize, rasEntry()))
    // val commit_sp = RegInit(0.U(log2Up(RasSize).W))

    val spec_ras   = Module(new RASStack(RasSize)).io

    val spec_push = WireInit(false.B)
    val spec_pop = WireInit(false.B)
    val spec_new_addr = WireInit(io.pc.bits + (io.callIdx.bits << 1.U) + Mux(io.isRVC,2.U,4.U))
    spec_ras.push_valid := spec_push
    spec_ras.pop_valid  := spec_pop
    spec_ras.new_addr   := spec_new_addr
    val spec_is_empty = spec_ras.is_empty
    val spec_is_full = spec_ras.is_full
    val spec_top_addr = spec_ras.top_addr

    spec_push := !spec_is_full && io.callIdx.valid && io.pc.valid
    spec_pop  := !spec_is_empty && io.is_ret && io.pc.valid

    val commit_ras = Module(new RASStack(RasSize)).io

    val commit_push = WireInit(false.B)
    val commit_pop = WireInit(false.B)
    val commit_new_addr = WireInit(io.recover.bits.pc + 4.U)  //TODO: consider RVC
    commit_ras.push_valid := commit_push
    commit_ras.pop_valid  := commit_pop
    commit_ras.new_addr   := commit_new_addr
    val commit_is_empty = commit_ras.is_empty
    val commit_is_full = commit_ras.is_full
    val commit_top_addr = commit_ras.top_addr

    commit_push := !commit_is_full  && io.recover.valid && io.recover.bits.pd.isCall
    commit_pop  := !commit_is_empty && io.recover.valid && io.recover.bits.pd.isRet


    io.out.valid := !spec_is_empty && io.is_ret
    io.out.bits.target := spec_top_addr
    // TODO: back-up stack for ras
    // use checkpoint to recover RAS

<<<<<<< HEAD
=======
    val commit_is_empty = commit_sp === 0.U
    val commit_is_full = commit_sp === (RasSize - 1).U
    val commit_ras_top_entry = commit_ras(commit_sp-1.U)
    val commit_ras_top_addr = commit_ras_top_entry.retAddr
    val commit_ras_top_ctr = commit_ras_top_entry.ctr
    //update commit ras
    val commit_push = !commit_is_full && io.recover.valid && io.recover.bits.pd.isCall
    val commit_pop = !commit_is_empty && io.recover.valid && io.recover.bits.pd.isRet
    val commit_new_addr = Mux(io.recover.bits.pd.isRVC,io.recover.bits.pc + 2.U,io.recover.bits.pc + 4.U) 
    val commit_ras_write = WireInit(0.U.asTypeOf(rasEntry()))
    val commit_alloc_new = commit_new_addr =/= commit_ras_top_addr
    when (commit_push) {
        //push
        commit_ras_write.ctr := 1.U
        commit_ras_write.retAddr := commit_new_addr
        when(commit_alloc_new){
            commit_sp := commit_sp + 1.U 
            commit_ras(commit_sp) := commit_ras_write
        }.otherwise{ 
            commit_ras_top_ctr := commit_ras_top_ctr + 1.U
        }
    }
    
    when (commit_pop) {
        //pop
        when (commit_ras_top_ctr === 1.U) {
            commit_sp := Mux(commit_sp === 0.U, 0.U, commit_sp - 1.U)
        }.otherwise {
           commit_ras_top_ctr := commit_ras_top_ctr - 1.U
        }
    }

>>>>>>> 59b42472
    val copy_valid = io.recover.valid && io.recover.bits.isMisPred
    val copy_next = RegNext(copy_valid)
    spec_ras.copy_valid := copy_next
    spec_ras.copy_in_mem := commit_ras.copy_out_mem
    spec_ras.copy_in_sp  := commit_ras.copy_out_sp
    commit_ras.copy_valid := DontCare
    commit_ras.copy_in_mem := DontCare
    commit_ras.copy_in_sp  := DontCare

    //no need to pass the ras branchInfo
    io.branchInfo.rasSp := DontCare
    io.branchInfo.rasTopCtr := DontCare
    io.branchInfo.rasToqAddr := DontCare

    if (BPUDebug && debug) {
        // XSDebug("----------------RAS(spec)----------------\n")
        // XSDebug("  index       addr           ctr \n")
        // for(i <- 0 until RasSize){
        //     XSDebug("  (%d)   0x%x      %d",i.U,spec_ras(i).retAddr,spec_ras(i).ctr)
        //     when(i.U === spec_sp){XSDebug(false,true.B,"   <----sp")}
        //     XSDebug(false,true.B,"\n")
        // }
        // XSDebug("----------------RAS(commit)----------------\n")
        // XSDebug("  index       addr           ctr \n")
        // for(i <- 0 until RasSize){
        //     XSDebug("  (%d)   0x%x      %d",i.U,commit_ras(i).retAddr,commit_ras(i).ctr)
        //     when(i.U === commit_sp){XSDebug(false,true.B,"   <----sp")}
        //     XSDebug(false,true.B,"\n")
        // }

        // XSDebug(spec_push, "(spec_ras)push  inAddr: 0x%x  inCtr: %d |  allocNewEntry:%d |   sp:%d \n",spec_ras_write.retAddr,spec_ras_write.ctr,sepc_alloc_new,spec_sp.asUInt)
        // XSDebug(spec_pop, "(spec_ras)pop outValid:%d  outAddr: 0x%x \n",io.out.valid,io.out.bits.target)
        // XSDebug(commit_push, "(commit_ras)push  inAddr: 0x%x  inCtr: %d |  allocNewEntry:%d |   sp:%d \n",commit_ras_write.retAddr,commit_ras_write.ctr,sepc_alloc_new,commit_sp.asUInt)
        // XSDebug(commit_pop, "(commit_ras)pop outValid:%d  outAddr: 0x%x \n",io.out.valid,io.out.bits.target)
        // XSDebug("copyValid:%d copyNext:%d \n",copy_valid,copy_next)
    }


    // val recoverSp = io.recover.bits.brInfo.rasSp
    // val recoverCtr = io.recover.bits.brInfo.rasTopCtr
    // val recoverAddr = io.recover.bits.brInfo.rasToqAddr
    // val recover_top = ras(recoverSp - 1.U)
    // when (recover_valid) {
    //     sp := recoverSp
    //     recover_top.ctr := recoverCtr
    //     recover_top.retAddr := recoverAddr
    //     XSDebug("RAS update: SP:%d , Ctr:%d \n",recoverSp,recoverCtr)
    // }
    // val recover_and_push = recover_valid && push
    // val recover_and_pop = recover_valid && pop
    // val recover_alloc_new = new_addr =/= recoverAddr
    // when(recover_and_push)
    // {
    //     when(recover_alloc_new){
    //         sp := recoverSp + 1.U
    //         ras(recoverSp).retAddr := new_addr
    //         ras(recoverSp).ctr := 1.U
    //         recover_top.retAddr := recoverAddr
    //         recover_top.ctr := recoverCtr
    //     } .otherwise{
    //         sp := recoverSp
    //         recover_top.ctr := recoverCtr + 1.U
    //         recover_top.retAddr := recoverAddr
    //     }
    // } .elsewhen(recover_and_pop)
    // {
    //     io.out.bits.target := recoverAddr
    //     when ( recover_top.ctr === 1.U) {
    //         sp := recoverSp - 1.U
    //     }.otherwise {
    //         sp := recoverSp
    //        recover_top.ctr := recoverCtr - 1.U
    //     }
    // }

}<|MERGE_RESOLUTION|>--- conflicted
+++ resolved
@@ -153,7 +153,7 @@
 
     val commit_push = WireInit(false.B)
     val commit_pop = WireInit(false.B)
-    val commit_new_addr = WireInit(io.recover.bits.pc + 4.U)  //TODO: consider RVC
+    val commit_new_addr = Mux(io.recover.bits.pd.isRVC,io.recover.bits.pc + 2.U,io.recover.bits.pc + 4.U)
     commit_ras.push_valid := commit_push
     commit_ras.pop_valid  := commit_pop
     commit_ras.new_addr   := commit_new_addr
@@ -170,41 +170,6 @@
     // TODO: back-up stack for ras
     // use checkpoint to recover RAS
 
-<<<<<<< HEAD
-=======
-    val commit_is_empty = commit_sp === 0.U
-    val commit_is_full = commit_sp === (RasSize - 1).U
-    val commit_ras_top_entry = commit_ras(commit_sp-1.U)
-    val commit_ras_top_addr = commit_ras_top_entry.retAddr
-    val commit_ras_top_ctr = commit_ras_top_entry.ctr
-    //update commit ras
-    val commit_push = !commit_is_full && io.recover.valid && io.recover.bits.pd.isCall
-    val commit_pop = !commit_is_empty && io.recover.valid && io.recover.bits.pd.isRet
-    val commit_new_addr = Mux(io.recover.bits.pd.isRVC,io.recover.bits.pc + 2.U,io.recover.bits.pc + 4.U) 
-    val commit_ras_write = WireInit(0.U.asTypeOf(rasEntry()))
-    val commit_alloc_new = commit_new_addr =/= commit_ras_top_addr
-    when (commit_push) {
-        //push
-        commit_ras_write.ctr := 1.U
-        commit_ras_write.retAddr := commit_new_addr
-        when(commit_alloc_new){
-            commit_sp := commit_sp + 1.U 
-            commit_ras(commit_sp) := commit_ras_write
-        }.otherwise{ 
-            commit_ras_top_ctr := commit_ras_top_ctr + 1.U
-        }
-    }
-    
-    when (commit_pop) {
-        //pop
-        when (commit_ras_top_ctr === 1.U) {
-            commit_sp := Mux(commit_sp === 0.U, 0.U, commit_sp - 1.U)
-        }.otherwise {
-           commit_ras_top_ctr := commit_ras_top_ctr - 1.U
-        }
-    }
-
->>>>>>> 59b42472
     val copy_valid = io.recover.valid && io.recover.bits.isMisPred
     val copy_next = RegNext(copy_valid)
     spec_ras.copy_valid := copy_next
