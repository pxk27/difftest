package xiangshan.frontend

import chisel3._
import chisel3.util._
import utils._
import xiangshan._
import xiangshan.backend.ALUOpType
import xiangshan.backend.JumpOpType
import chisel3.experimental.chiselName

trait HasBPUParameter extends HasXSParameter {
  val BPUDebug = true
  val EnableCFICommitLog = true
  val EnbaleCFIPredLog = true
  val EnableBPUTimeRecord = EnableCFICommitLog || EnbaleCFIPredLog
}

class TableAddr(val idxBits: Int, val banks: Int) extends XSBundle with HasIFUConst {
  def tagBits = VAddrBits - idxBits - instOffsetBits

  val tag = UInt(tagBits.W)
  val idx = UInt(idxBits.W)
  val offset = UInt(instOffsetBits.W)

  def fromUInt(x: UInt) = x.asTypeOf(UInt(VAddrBits.W)).asTypeOf(this)
  def getTag(x: UInt) = fromUInt(x).tag
  def getIdx(x: UInt) = fromUInt(x).idx
  def getBank(x: UInt) = getIdx(x)(log2Up(banks) - 1, 0)
  def getBankIdx(x: UInt) = getIdx(x)(idxBits - 1, log2Up(banks))
}

class PredictorResponse extends XSBundle {
  class UbtbResp extends XSBundle {
  // the valid bits indicates whether a target is hit
    val targets = Vec(PredictWidth, UInt(VAddrBits.W))
    val hits = Vec(PredictWidth, Bool())
    val takens = Vec(PredictWidth, Bool())
    val brMask = Vec(PredictWidth, Bool())
    val is_RVC = Vec(PredictWidth, Bool())
  }
  class BtbResp extends XSBundle {
  // the valid bits indicates whether a target is hit
    val targets = Vec(PredictWidth, UInt(VAddrBits.W))
    val hits = Vec(PredictWidth, Bool())
    val types = Vec(PredictWidth, UInt(2.W))
    val isRVC = Vec(PredictWidth, Bool())
  }
  class BimResp extends XSBundle {
    val ctrs = Vec(PredictWidth, UInt(2.W))
  }
  class TageResp extends XSBundle {
  // the valid bits indicates whether a prediction is hit
    val takens = Vec(PredictWidth, Bool())
    val hits = Vec(PredictWidth, Bool())
  }
  class LoopResp extends XSBundle {
    val exit = Vec(PredictWidth, Bool())
  }

  val ubtb = new UbtbResp
  val btb = new BtbResp
  val bim = new BimResp
  val tage = new TageResp
  val loop = new LoopResp
}

trait PredictorUtils {
  // circular shifting
  def circularShiftLeft(source: UInt, len: Int, shamt: UInt): UInt = {
    val res = Wire(UInt(len.W))
    val higher = source << shamt
    val lower = source >> (len.U - shamt)
    res := higher | lower
    res
  }

  def circularShiftRight(source: UInt, len: Int, shamt: UInt): UInt = {
    val res = Wire(UInt(len.W))
    val higher = source << (len.U - shamt)
    val lower = source >> shamt
    res := higher | lower
    res
  }

  // To be verified
  def satUpdate(old: UInt, len: Int, taken: Bool): UInt = {
    val oldSatTaken = old === ((1 << len)-1).U
    val oldSatNotTaken = old === 0.U
    Mux(oldSatTaken && taken, ((1 << len)-1).U,
      Mux(oldSatNotTaken && !taken, 0.U,
        Mux(taken, old + 1.U, old - 1.U)))
  }

  def signedSatUpdate(old: SInt, len: Int, taken: Bool): SInt = {
    val oldSatTaken = old === ((1 << (len-1))-1).S
    val oldSatNotTaken = old === (-(1 << (len-1))).S
    Mux(oldSatTaken && taken, ((1 << (len-1))-1).S,
      Mux(oldSatNotTaken && !taken, (-(1 << (len-1))).S,
        Mux(taken, old + 1.S, old - 1.S)))
  }
}
abstract class BasePredictor extends XSModule
  with HasBPUParameter with HasIFUConst with PredictorUtils {
  val metaLen = 0

  // An implementation MUST extend the IO bundle with a response
  // and the special input from other predictors, as well as
  // the metas to store in BRQ
  abstract class Resp extends XSBundle {}
  abstract class FromOthers extends XSBundle {}
  abstract class Meta extends XSBundle {}

  class DefaultBasePredictorIO extends XSBundle {
    val flush = Input(Bool())
    val pc = Flipped(ValidIO(UInt(VAddrBits.W)))
    val hist = Input(UInt(HistoryLength.W))
    val inMask = Input(UInt(PredictWidth.W))
    val update = Flipped(ValidIO(new CfiUpdateInfo))
  }


  val io = IO(new DefaultBasePredictorIO)
  val fires = IO(Input(Vec(4, Bool())))

  val s1_fire = fires(0)
  val s2_fire = fires(1)
  val s3_fire = fires(2)
  val out_fire = fires(3)

  val debug = true
}

class BPUStageIO extends XSBundle {
  val pc = UInt(VAddrBits.W)
  val mask = UInt(PredictWidth.W)
  val resp = new PredictorResponse
  // val target = UInt(VAddrBits.W)
  val brInfo = Vec(PredictWidth, new BpuMeta)
  // val saveHalfRVI = Bool()
}


abstract class BPUStage extends XSModule with HasBPUParameter with HasIFUConst {
  class DefaultIO extends XSBundle {
    val flush = Input(Bool())
    val in = Input(new BPUStageIO)
    val inFire = Input(Bool())
    val pred = Output(new BranchPrediction) // to ifu
    val out = Output(new BPUStageIO)        // to the next stage
    val outFire = Input(Bool())

    val debug_hist = Input(UInt((if (BPUDebug) (HistoryLength) else 0).W))
    // val debug_histPtr = Input(UInt((if (BPUDebug) (ExtHistoryLength) else 0).W))
  }
  val io = IO(new DefaultIO)

  def npc(pc: UInt, instCount: UInt) = pc + (instCount << instOffsetBits.U)

  val inLatch = RegEnable(io.in, io.inFire)

  // Each stage has its own logic to decide
  // takens, notTakens and target

  val takens = Wire(Vec(PredictWidth, Bool()))
  // val notTakens = Wire(Vec(PredictWidth, Bool()))
  val brMask = Wire(Vec(PredictWidth, Bool()))
  val jalMask = Wire(Vec(PredictWidth, Bool()))

  val targets = Wire(Vec(PredictWidth, UInt(VAddrBits.W)))

  val firstBankHasHalfRVI = Wire(Bool())
  val lastBankHasHalfRVI = Wire(Bool())
  val lastBankHasInst = WireInit(inLatch.mask(PredictWidth-1, bankWidth).orR)

  io.pred <> DontCare
  io.pred.takens := takens.asUInt
  io.pred.brMask := brMask.asUInt
  io.pred.jalMask := jalMask.asUInt
  io.pred.targets := targets
  io.pred.firstBankHasHalfRVI := firstBankHasHalfRVI
  io.pred.lastBankHasHalfRVI  := lastBankHasHalfRVI

  io.out <> DontCare
  io.out.pc := inLatch.pc
  io.out.mask := inLatch.mask
  io.out.resp <> inLatch.resp
  io.out.brInfo := inLatch.brInfo
  (0 until PredictWidth).map(i => io.out.brInfo(i).sawNotTakenBranch := io.pred.sawNotTakenBr(i))

  if (BPUDebug) {
    val jmpIdx = io.pred.jmpIdx
    val taken  = io.pred.taken
    val target = Mux(taken, io.pred.targets(jmpIdx), snpc(inLatch.pc))
    XSDebug("in(%d): pc=%x, mask=%b\n", io.inFire, io.in.pc, io.in.mask)
    XSDebug("inLatch: pc=%x, mask=%b\n", inLatch.pc, inLatch.mask)
    XSDebug("out(%d): pc=%x, mask=%b, taken=%d, jmpIdx=%d, target=%x, firstHasHalfRVI=%d, lastHasHalfRVI=%d\n",
      io.outFire, io.out.pc, io.out.mask, taken, jmpIdx, target, firstBankHasHalfRVI, lastBankHasHalfRVI)
    XSDebug("flush=%d\n", io.flush)
    val p = io.pred
  }
}

@chiselName
class BPUStage1 extends BPUStage {

  // ubtb is accessed with inLatch pc in s1, 
  // so we use io.in instead of inLatch
  val ubtbResp = io.in.resp.ubtb
  // the read operation is already masked, so we do not need to mask here
  takens    := VecInit((0 until PredictWidth).map(i => ubtbResp.takens(i)))
  // notTakens := VecInit((0 until PredictWidth).map(i => ubtbResp.hits(i) && !ubtbResp.takens(i) && ubtbResp.brMask(i)))
  brMask := ubtbResp.brMask
  jalMask := DontCare
  targets := ubtbResp.targets

  firstBankHasHalfRVI := Mux(lastBankHasInst, false.B, ubtbResp.hits(bankWidth-1) && !ubtbResp.is_RVC(bankWidth-1)) && HasCExtension.B
  lastBankHasHalfRVI  := ubtbResp.hits(PredictWidth-1) && !ubtbResp.is_RVC(PredictWidth-1) && HasCExtension.B

  // resp and brInfo are from the components,
  // so it does not need to be latched
  io.out.resp <> io.in.resp
  io.out.brInfo := io.in.brInfo

  if (BPUDebug) {
    XSDebug(io.outFire, "outPred using ubtb resp: hits:%b, takens:%b, notTakens:%b, isRVC:%b\n",
      ubtbResp.hits.asUInt, ubtbResp.takens.asUInt, ~ubtbResp.takens.asUInt & brMask.asUInt, ubtbResp.is_RVC.asUInt)
  }
  if (EnableBPUTimeRecord) {
    io.out.brInfo.map(_.debug_ubtb_cycle := GTimer())
  }
}
@chiselName
class BPUStage2 extends BPUStage {
  // Use latched response from s1
  val btbResp = inLatch.resp.btb
  val bimResp = inLatch.resp.bim
  takens    := VecInit((0 until PredictWidth).map(i => btbResp.hits(i) && (btbResp.types(i) === BTBtype.B && bimResp.ctrs(i)(1) || btbResp.types(i) =/= BTBtype.B)))
  targets := btbResp.targets
  brMask  := VecInit((0 until PredictWidth).map(i => btbResp.types(i) === BTBtype.B && btbResp.hits(i)))
  jalMask := DontCare

  firstBankHasHalfRVI := Mux(lastBankHasInst, false.B, btbResp.hits(bankWidth-1) && !btbResp.isRVC(bankWidth-1) && inLatch.mask(bankWidth-1)) && HasCExtension.B
  lastBankHasHalfRVI  := btbResp.hits(PredictWidth-1) && !btbResp.isRVC(PredictWidth-1) && inLatch.mask(PredictWidth-1) && HasCExtension.B

  if (BPUDebug) {
    XSDebug(io.outFire, "outPred using btb&bim resp: hits:%b, ctrTakens:%b\n",
      btbResp.hits.asUInt, VecInit(bimResp.ctrs.map(_(1))).asUInt)
  }
  if (EnableBPUTimeRecord) {
    io.out.brInfo.map(_.debug_btb_cycle := GTimer())
  }
}
@chiselName
class BPUStage3 extends BPUStage {
  class S3IO extends XSBundle {

    val predecode = Input(new Predecode)
    val realMask = Input(UInt(PredictWidth.W))
    val prevHalf = Flipped(ValidIO(new PrevHalfInstr))
    val recover =  Flipped(ValidIO(new CfiUpdateInfo))
  }
  val s3IO = IO(new S3IO)
  // TAGE has its own pipelines and the
  // response comes directly from s3,
  // so we do not use those from inLatch
  val tageResp = io.in.resp.tage
  val tageTakens = tageResp.takens

  val loopResp = io.in.resp.loop.exit

  // realMask is in it
  val pdMask     = s3IO.predecode.mask
  val pdLastHalf = s3IO.predecode.lastHalf
  val pds        = s3IO.predecode.pd

  val btbResp   = WireInit(inLatch.resp.btb)
  val btbHits   = WireInit(btbResp.hits.asUInt)
  val bimTakens = VecInit(inLatch.resp.bim.ctrs.map(_(1)))

  val brs   = pdMask & Reverse(Cat(pds.map(_.isBr)))
  val jals  = pdMask & Reverse(Cat(pds.map(_.isJal)))
  val jalrs = pdMask & Reverse(Cat(pds.map(_.isJalr)))
  val calls = pdMask & Reverse(Cat(pds.map(_.isCall)))
  val rets  = pdMask & Reverse(Cat(pds.map(_.isRet)))
  val RVCs  = pdMask & Reverse(Cat(pds.map(_.isRVC)))

  val callIdx = PriorityEncoder(calls)
  val retIdx  = PriorityEncoder(rets)
  
  val brPred = (if(EnableBPD) tageTakens else bimTakens).asUInt
  val loopRes = (if (EnableLoop) loopResp else VecInit(Fill(PredictWidth, 0.U(1.W)))).asUInt
  val prevHalfTaken = s3IO.prevHalf.valid && s3IO.prevHalf.bits.taken && HasCExtension.B
  val prevHalfTakenMask = prevHalfTaken.asUInt
  val brTakens = ((brs & brPred | prevHalfTakenMask) & ~loopRes)
  // VecInit((0 until PredictWidth).map(i => brs(i) && (brPred(i) || (if (i == 0) prevHalfTaken else false.B)) && !loopRes(i)))
  // we should provide btb resp as well
  btbHits := btbResp.hits.asUInt | prevHalfTakenMask

  // predict taken only if btb has a target, jal targets will be provided by IFU
  takens := VecInit((0 until PredictWidth).map(i => (brTakens(i) || jalrs(i)) && btbHits(i) || jals(i)))


  targets := inLatch.resp.btb.targets

  brMask  := WireInit(brs.asTypeOf(Vec(PredictWidth, Bool())))
  jalMask := WireInit(jals.asTypeOf(Vec(PredictWidth, Bool())))

  lastBankHasInst := s3IO.realMask(PredictWidth-1, bankWidth).orR
  firstBankHasHalfRVI := Mux(lastBankHasInst, false.B, pdLastHalf(0)) && HasCExtension.B
  lastBankHasHalfRVI  := pdLastHalf(1) && HasCExtension.B

  //RAS
  if(EnableRAS){
    val ras = Module(new RAS)
    ras.io <> DontCare
    ras.io.pc.bits := bankAligned(inLatch.pc)
    ras.io.pc.valid := io.outFire//predValid
    ras.io.is_ret := rets.orR  && (retIdx === io.pred.jmpIdx)
    ras.io.callIdx.valid := calls.orR && (callIdx === io.pred.jmpIdx)
    ras.io.callIdx.bits := callIdx
    ras.io.isRVC := (calls & RVCs).orR   //TODO: this is ugly
    ras.io.isLastHalfRVI := s3IO.predecode.hasLastHalfRVI
    ras.io.recover := s3IO.recover

    for(i <- 0 until PredictWidth){
      io.out.brInfo(i).rasSp :=  ras.io.meta.rasSp
      io.out.brInfo(i).rasTopCtr := ras.io.meta.rasTopCtr
      io.out.brInfo(i).rasToqAddr := ras.io.meta.rasToqAddr
    }
    takens := VecInit((0 until PredictWidth).map(i => {
      ((brTakens(i) || jalrs(i)) && btbHits(i)) ||
          jals(i) ||
          (ras.io.out.valid && rets(i)) ||
          (!ras.io.out.valid && rets(i) && btbHits(i))
      }
    ))

    for (i <- 0 until PredictWidth) {
      when(rets(i) && ras.io.out.valid){
        targets(i) := ras.io.out.bits.target
      }
    }
  }


  // we should provide the prediction for the first half RVI of the end of a fetch packet
  // branch taken information would be lost in the prediction of the next packet,
  // so we preserve this information here
  when (firstBankHasHalfRVI && btbResp.types(bankWidth-1) === BTBtype.B && btbHits(bankWidth-1) && HasCExtension.B) {
    takens(bankWidth-1) := brPred(bankWidth-1) && !loopRes(bankWidth-1)
  }
  when (lastBankHasHalfRVI && btbResp.types(PredictWidth-1) === BTBtype.B && btbHits(PredictWidth-1) && HasCExtension.B) {
    takens(PredictWidth-1) := brPred(PredictWidth-1) && !loopRes(PredictWidth-1)
  }

  // targets would be lost as well, since it is from btb
  // unless it is a ret, which target is from ras
  when (prevHalfTaken && !rets(0) && HasCExtension.B) {
    targets(0) := s3IO.prevHalf.bits.target
  }

  // Wrap tage resp and tage meta in
  // This is ugly
  io.out.resp.tage <> io.in.resp.tage
  io.out.resp.loop <> io.in.resp.loop
  for (i <- 0 until PredictWidth) {
    io.out.brInfo(i).tageMeta := io.in.brInfo(i).tageMeta
    io.out.brInfo(i).specCnt  := io.in.brInfo(i).specCnt
  }

  if (BPUDebug) {
    XSDebug(io.inFire, "predecode: pc:%x, mask:%b\n", inLatch.pc, s3IO.predecode.mask)
    for (i <- 0 until PredictWidth) {
      val p = s3IO.predecode.pd(i)
      XSDebug(io.inFire && s3IO.predecode.mask(i), "predecode(%d): brType:%d, br:%d, jal:%d, jalr:%d, call:%d, ret:%d, RVC:%d, excType:%d\n",
        i.U, p.brType, p.isBr, p.isJal, p.isJalr, p.isCall, p.isRet, p.isRVC, p.excType)
    }
    XSDebug(p"brs:${Binary(brs)} jals:${Binary(jals)} jalrs:${Binary(jalrs)} calls:${Binary(calls)} rets:${Binary(rets)} rvcs:${Binary(RVCs)}\n")
    XSDebug(p"callIdx:${callIdx} retIdx:${retIdx}\n")
    XSDebug(p"brPred:${Binary(brPred)} loopRes:${Binary(loopRes)} prevHalfTaken:${prevHalfTaken} brTakens:${Binary(brTakens)}\n")
  }

  if (EnbaleCFIPredLog) {
    val out = io.out
    XSDebug(io.outFire, p"cfi_pred: fetchpc(${Hexadecimal(out.pc)}) mask(${out.mask}) brmask(${brMask.asUInt}) hist(${Hexadecimal(io.debug_hist)})\n")
  }

  if (EnableBPUTimeRecord) {
    io.out.brInfo.map(_.debug_tage_cycle := GTimer())
  }
}

trait BranchPredictorComponents extends HasXSParameter {
  val ubtb = Module(new MicroBTB)
  val btb = Module(new BTB)
  val bim = Module(new BIM)
  val tage = (if(EnableBPD) { Module(new Tage) } 
              else          { Module(new FakeTage) })
  val loop = Module(new LoopPredictor)
  val preds = Seq(ubtb, btb, bim, tage, loop)
  preds.map(_.io := DontCare)
}

class BPUReq extends XSBundle {
  val pc = UInt(VAddrBits.W)
  val hist = UInt(HistoryLength.W)
  val inMask = UInt(PredictWidth.W)
  // val histPtr = UInt(log2Up(ExtHistoryLength).W) // only for debug
}

// class CfiUpdateInfoWithHist extends XSBundle {
//   val ui = new CfiUpdateInfo
//   val hist = UInt(HistoryLength.W)
// }

// object CfiUpdateInfoWithHist {
//   def apply (brInfo: CfiUpdateInfo, hist: UInt) = {
//     val b = Wire(new CfiUpdateInfoWithHist)
//     b.ui <> brInfo
//     b.hist := hist
//     b
//   }
// }

abstract class BaseBPU extends XSModule with BranchPredictorComponents with HasBPUParameter{
  val io = IO(new Bundle() {
    // from backend
    val cfiUpdateInfo    = Flipped(ValidIO(new CfiUpdateInfo))
    // val cfiUpdateInfo = Flipped(ValidIO(new CfiUpdateInfoWithHist))
    // from ifu, frontend redirect
    val flush = Input(Vec(3, Bool()))
    // from if1
    val in = Input(new BPUReq)
    val inFire = Input(Vec(4, Bool()))
    // to if2/if3/if4
    val out = Vec(3, Output(new BranchPrediction))
    // from if4
    val predecode = Input(new Predecode)
    val realMask = Input(UInt(PredictWidth.W))
    val prevHalf = Flipped(ValidIO(new PrevHalfInstr))
    // to if4, some bpu info used for updating
    val bpuMeta = Output(Vec(PredictWidth, new BpuMeta))
  })

  def npc(pc: UInt, instCount: UInt) = pc + (instCount << 1.U)

  preds.map(p => {
    p.io.update <> io.cfiUpdateInfo
    p.fires <> io.inFire
  })

  // tage.io.update <> io.cfiUpdateInfo

  val s1 = Module(new BPUStage1)
  val s2 = Module(new BPUStage2)
  val s3 = Module(new BPUStage3)

  val s1_fire = io.inFire(0)
  val s2_fire = io.inFire(1)
  val s3_fire = io.inFire(2)
  val s4_fire = io.inFire(3)

  s1.io.flush := io.flush(0)
  s2.io.flush := io.flush(1)
  s3.io.flush := io.flush(2)

  s1.io.in <> DontCare
  s2.io.in <> s1.io.out
  s3.io.in <> s2.io.out

  s1.io.inFire := s1_fire
  s2.io.inFire := s2_fire
  s3.io.inFire := s3_fire

  s1.io.outFire := s2_fire
  s2.io.outFire := s3_fire
  s3.io.outFire := s4_fire

  io.out(0) <> s1.io.pred
  io.out(1) <> s2.io.pred
  io.out(2) <> s3.io.pred

  io.bpuMeta := s3.io.out.brInfo
  
  if (BPUDebug) {
    XSDebug(io.inFire(3), "bpuMeta sent!\n")
    for (i <- 0 until PredictWidth) {
      val b = io.bpuMeta(i)
      XSDebug(io.inFire(3), "brInfo(%d): ubtbWrWay:%d, ubtbHit:%d, btbWrWay:%d, btbHitJal:%d, bimCtr:%d, fetchIdx:%d\n",
        i.U, b.ubtbWriteWay, b.ubtbHits, b.btbWriteWay, b.btbHitJal, b.bimCtr, b.fetchIdx)
      val t = b.tageMeta
      XSDebug(io.inFire(3), "  tageMeta: pvder(%d):%d, altDiffers:%d, pvderU:%d, pvderCtr:%d, allocate(%d):%d\n",
        t.provider.valid, t.provider.bits, t.altDiffers, t.providerU, t.providerCtr, t.allocate.valid, t.allocate.bits)
    }
  }
  val debug_verbose = false
}


class FakeBPU extends BaseBPU {
  io.out.foreach(i => {
    // Provide not takens
    i <> DontCare
    i.takens := 0.U
  })
  io.bpuMeta <> DontCare
}
@chiselName
class BPU extends BaseBPU {

  //**********************Stage 1****************************//

  val s1_resp_in = Wire(new PredictorResponse)
  val s1_brInfo_in = Wire(Vec(PredictWidth, new BpuMeta))

  s1_resp_in.tage := DontCare
  s1_resp_in.loop := DontCare
  s1_brInfo_in    := DontCare
  (0 until PredictWidth).foreach(i => s1_brInfo_in(i).fetchIdx := i.U)

  val s1_inLatch = RegEnable(io.in, s1_fire)
  ubtb.io.flush := io.flush(0) // TODO: fix this
  ubtb.io.pc.valid := s2_fire
  ubtb.io.pc.bits := s1_inLatch.pc
  ubtb.io.inMask := s1_inLatch.inMask



  // Wrap ubtb response into resp_in and brInfo_in
  s1_resp_in.ubtb <> ubtb.io.out
  for (i <- 0 until PredictWidth) {
    s1_brInfo_in(i).ubtbWriteWay := ubtb.io.uBTBMeta.writeWay(i)
    s1_brInfo_in(i).ubtbHits := ubtb.io.uBTBMeta.hits(i)
  }

  btb.io.flush := io.flush(0) // TODO: fix this
  btb.io.pc.valid := s1_fire
  btb.io.pc.bits := io.in.pc
  btb.io.inMask := io.in.inMask



  // Wrap btb response into resp_in and brInfo_in
  s1_resp_in.btb <> btb.io.resp
  for (i <- 0 until PredictWidth) {
    s1_brInfo_in(i).btbWriteWay := btb.io.meta.writeWay(i)
    s1_brInfo_in(i).btbHitJal   := btb.io.meta.hitJal(i)
  }

  bim.io.flush := io.flush(0) // TODO: fix this
  bim.io.pc.valid := s1_fire
  bim.io.pc.bits := io.in.pc
  bim.io.inMask := io.in.inMask


  // Wrap bim response into resp_in and brInfo_in
  s1_resp_in.bim <> bim.io.resp
  for (i <- 0 until PredictWidth) {
    s1_brInfo_in(i).bimCtr := bim.io.meta.ctrs(i)
  }


  s1.io.inFire := s1_fire
  s1.io.in.pc := io.in.pc
  s1.io.in.mask := io.in.inMask
  s1.io.in.resp <> s1_resp_in
  s1.io.in.brInfo <> s1_brInfo_in

  val s1_hist = RegEnable(io.in.hist, enable=s1_fire)
  val s2_hist = RegEnable(s1_hist, enable=s2_fire)
  val s3_hist = RegEnable(s2_hist, enable=s3_fire)

  s1.io.debug_hist := s1_hist
  s2.io.debug_hist := s2_hist
  s3.io.debug_hist := s3_hist

  //**********************Stage 2****************************//
  tage.io.flush := io.flush(1) // TODO: fix this
  tage.io.pc.valid := s2_fire
  tage.io.pc.bits := s2.io.in.pc // PC from s1
  tage.io.hist := s1_hist // The inst is from s1
  tage.io.inMask := s2.io.in.mask
  // tage.io.s3Fire := s3_fire // Tell tage to march 1 stage
  tage.io.bim <> s1.io.out.resp.bim // Use bim results from s1

  //**********************Stage 3****************************//
  // Wrap tage response and meta into s3.io.in.bits
  // This is ugly

  loop.io.flush := io.flush(2)
<<<<<<< HEAD
  loop.io.pc.valid := s3_fire
  loop.io.pc.bits := s3.io.in.pc
  loop.io.inMask := s3.io.in.mask
  // loop.io.outFire := s4_fire
=======
  loop.io.pc.valid := s2_fire
  loop.io.if3_fire := s3_fire
  loop.io.pc.bits := s2.io.in.pc
  loop.io.inMask := io.predecode.mask
  loop.io.outFire := s4_fire
>>>>>>> 2887dc24
  loop.io.respIn.taken := s3.io.pred.taken
  loop.io.respIn.jmpIdx := s3.io.pred.jmpIdx


  s3.io.in.resp.tage <> tage.io.resp
  s3.io.in.resp.loop <> loop.io.resp
  for (i <- 0 until PredictWidth) {
    s3.io.in.brInfo(i).tageMeta := tage.io.meta(i)
    s3.io.in.brInfo(i).specCnt := loop.io.meta.specCnts(i)
  }

  s3.s3IO.predecode <> io.predecode

  s3.s3IO.realMask := io.realMask

  s3.s3IO.prevHalf := io.prevHalf

  s3.s3IO.recover.valid <> io.cfiUpdateInfo.valid
  s3.s3IO.recover.bits <> io.cfiUpdateInfo.bits

  if (BPUDebug) {
    if (debug_verbose) {
      val uo = ubtb.io.out
      XSDebug("debug: ubtb hits:%b, takens:%b, notTakens:%b\n", uo.hits.asUInt, uo.takens.asUInt, ~uo.takens.asUInt & uo.brMask.asUInt)
      val bio = bim.io.resp
      XSDebug("debug: bim takens:%b\n", VecInit(bio.ctrs.map(_(1))).asUInt)
      val bo = btb.io.resp
      XSDebug("debug: btb hits:%b\n", bo.hits.asUInt)
    }
  }
  


  if (EnableCFICommitLog) {
    val buValid = io.cfiUpdateInfo.valid && !io.cfiUpdateInfo.bits.isReplay
    val buinfo  = io.cfiUpdateInfo.bits
    val pd = buinfo.pd
    val tage_cycle = buinfo.bpuMeta.debug_tage_cycle
    XSDebug(buValid, p"cfi_update: isBr(${pd.isBr}) pc(${Hexadecimal(buinfo.pc)}) taken(${buinfo.taken}) mispred(${buinfo.isMisPred}) cycle($tage_cycle) hist(${Hexadecimal(buinfo.bpuMeta.predHist.asUInt)})\n")
  }

}

object BPU{
  def apply(enableBPU: Boolean = true) = {
      if(enableBPU) {
        val BPU = Module(new BPU)
        BPU
      }
      else {
        val FakeBPU = Module(new FakeBPU)
        FakeBPU
      }
  }
}<|MERGE_RESOLUTION|>--- conflicted
+++ resolved
@@ -588,18 +588,11 @@
   // This is ugly
 
   loop.io.flush := io.flush(2)
-<<<<<<< HEAD
-  loop.io.pc.valid := s3_fire
-  loop.io.pc.bits := s3.io.in.pc
-  loop.io.inMask := s3.io.in.mask
-  // loop.io.outFire := s4_fire
-=======
   loop.io.pc.valid := s2_fire
   loop.io.if3_fire := s3_fire
   loop.io.pc.bits := s2.io.in.pc
   loop.io.inMask := io.predecode.mask
-  loop.io.outFire := s4_fire
->>>>>>> 2887dc24
+  // loop.io.outFire := s4_fire
   loop.io.respIn.taken := s3.io.pred.taken
   loop.io.respIn.jmpIdx := s3.io.pred.jmpIdx
 
