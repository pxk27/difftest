--- conflicted
+++ resolved
@@ -76,11 +76,7 @@
     val read_valid = io.pc.valid
     val read_req_tag = getTag(io.pc.bits)
     val read_req_basebank = getBank(io.pc.bits)
-<<<<<<< HEAD
-    val read_mask = io.inMask
-=======
     // val read_mask = circularShiftLeft(io.inMask, PredictWidth, read_req_basebank)
->>>>>>> 0e76b347
 
     XSDebug(read_valid,"uBTB read req: pc:0x%x, tag:%x  basebank:%d\n",io.pc.bits,read_req_tag,read_req_basebank)
     
@@ -194,11 +190,7 @@
         uBTBMeta(update_write_way)(update_bank).valid := true.B
         uBTBMeta(update_write_way)(update_bank).tag := update_tag
         uBTBMeta(update_write_way)(update_bank).pred := 
-<<<<<<< HEAD
         Mux(!update_hits,
-=======
-        Mux(!update_hits/*(update_bank)*/,
->>>>>>> 0e76b347
             Mux(update_taken,3.U,0.U),
             satUpdate( uBTBMeta(update_write_way)(update_bank).pred,2,update_taken)
         )
