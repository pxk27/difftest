--- conflicted
+++ resolved
@@ -144,12 +144,7 @@
   npcGen.register(true.B, RegNext(if1_npc))
   npcGen.register(if2_fire, if2_snpc)
   val if2_bp = bpu.io.out(0)
-<<<<<<< HEAD
   
-=======
-
-  // val if2_GHInfo = wrapGHInfo(if2_bp, if2_predHist)
->>>>>>> a733b931
   // if taken, bp_redirect should be true
   // when taken on half RVI, we suppress this redirect signal
   if2_redirect := if2_fire && if2_bp.taken
@@ -347,13 +342,7 @@
   // }.elsewhen (if4_ghInfoNotIdenticalRedirect) {
   //   if4_target := Mux(if4_bp.taken, if4_bp.target, if4_snpc)
   // }
-<<<<<<< HEAD
   npcGen.register(if4_redirect, if4_target)
-=======
-  when (if4_redirect) {
-    if1_npc := if4_target
-  }
->>>>>>> a733b931
 
   when (if4_fire) {
     final_gh := if4_predicted_gh
