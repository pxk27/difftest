--- conflicted
+++ resolved
@@ -187,14 +187,6 @@
     io.icacheReq.bits.flush := needflush
 
     //Output -> iBuffer
-<<<<<<< HEAD
-    if4_ready := io.fetchPacket.ready && (io.icacheResp.valid || !if4_valid) && (GTimer() > 500.U)
-    io.fetchPacket.valid := if4_valid && !io.redirectInfo.flush()   //if4_miss_pred should not disable out valid
-    io.fetchPacket.bits.instrs := io.icacheResp.bits.icacheOut
-    if(EnableBPU){
-      io.fetchPacket.bits.mask := Mux(if4_tage_taken,(Fill(FetchWidth*2, 1.U(1.W)) & Reverse(Cat(if4_tage_insMask.map(i => Fill(2, i.asUInt))).asUInt)),
-        Mux(if4_btb_taken, Reverse(Cat(if4_btb_insMask.map(i => Fill(2, i.asUInt))).asUInt),
-=======
     //io.fetchPacket <> DontCare
     if4_ready := io.fetchPacket.ready && (io.icacheResp.valid || !if4_valid) && (GTimer() > 500.U)
     io.fetchPacket.valid := if4_valid && !io.redirectInfo.flush()
@@ -202,7 +194,6 @@
     if(EnableBPU){
       io.fetchPacket.bits.mask := Mux(if4_tage_taken,(Fill(FetchWidth*2, 1.U(1.W)) & Reverse(Cat(if4_tage_insMask.map(i => Fill(2, i.asUInt))).asUInt)),
         Mux(if4_btb_taken, Fill(FetchWidth*2, 1.U(1.W)) & Reverse(Cat(if4_btb_insMask.map(i => Fill(2, i.asUInt))).asUInt),
->>>>>>> 0f2223cc
         Fill(FetchWidth*2, 1.U(1.W)))
       )
     }
@@ -216,12 +207,8 @@
     for(i <- 0 until FetchWidth){
       //io.fetchPacket.bits.pnpc(i) := if1_npc
       when (if4_btb_taken && !if4_tage_taken && i.U === OHToUInt(HighestBit(if4_btb_insMask.asUInt, FetchWidth))) {
-<<<<<<< HEAD
-        io.fetchPacket.bits.pnpc(i) := if4_btb_target
-=======
         if(EnableBPD){io.fetchPacket.bits.pnpc(i) := if4_pc + ((i + 1).U << 2.U) }     //tage not taken use snpc
         else{io.fetchPacket.bits.pnpc(i) := if4_btb_target}//use fetch PC
->>>>>>> 0f2223cc
       }.elsewhen (if4_tage_taken && i.U === OHToUInt(HighestBit(if4_tage_insMask.asUInt, FetchWidth))) {
         io.fetchPacket.bits.pnpc(i) := if1_npc
       }.otherwise {
@@ -242,11 +229,6 @@
     bpu.io.predecode.bits <> io.icacheResp.bits.predecode
     bpu.io.predecode.bits.mask := Fill(FetchWidth, 1.U(1.W)) //TODO: consider RVC && consider cross cacheline fetch
     bpu.io.redirectInfo := io.redirectInfo
-<<<<<<< HEAD
-    
-    
-=======
->>>>>>> 0f2223cc
     io.icacheResp.ready := io.fetchPacket.ready && (GTimer() > 500.U)
 
 }
