package xiangshan.frontend

import chisel3._
import chisel3.util._
import device.RAMHelper
import xiangshan._
import xiangshan.utils._

trait HasIFUConst { this: XSModule =>
  val resetVector = 0x80000000L//TODO: set reset vec

  val groupAlign = log2Up(FetchWidth * 4)
  def groupPC(pc: UInt): UInt = Cat(pc(VAddrBits-1, groupAlign), 0.U(groupAlign.W))
  
}

class IFUIO extends XSBundle
{
    val fetchPacket = DecoupledIO(new FetchPacket)
    val redirectInfo = Input(new RedirectInfo)
    val icacheReq = DecoupledIO(new FakeIcacheReq)
    val icacheResp = Flipped(DecoupledIO(new FakeIcacheResp))
}

/*
class FakeBPU extends XSModule{
  val io = IO(new Bundle() {
    val in = new Bundle { val pc = Flipped(Valid(UInt(VAddrBits.W))) }
    val btbOut = ValidIO(new BranchPrediction)
    val tageOut = ValidIO(new BranchPrediction)
    val predecode = Flipped(ValidIO(new Predecode))
  })

  io.btbOut.valid := false.B
  io.btbOut.bits <> DontCare
  io.tageOut.valid := false.B
  io.tageOut.bits <> DontCare
}
*/


class IFU extends XSModule with HasIFUConst
{
    val io = IO(new IFUIO)
    val bpu = Module(new BPU)
    //val bpu = Module(new FakeBPU)

    //-------------------------
    //      IF1  PC update
    //-------------------------
    //local
    val if1_npc = WireInit(0.U(VAddrBits.W))
    val if1_valid = !reset.asBool //TODO:this is ugly
    val if1_pc = RegInit(resetVector.U(VAddrBits.W))
    //next
    val if2_ready = WireInit(false.B)
    val if2_snpc = Cat(if1_pc(VAddrBits-1, groupAlign) + 1.U, 0.U(groupAlign.W))
    val if1_ready = if2_ready

    //pipe fire
    val if1_fire = if1_valid && if1_ready 
    val if1_pcUpdate = io.redirectInfo.flush() || if1_fire

    when(RegNext(reset.asBool) && !reset.asBool){
    //when((GTimer() === 501.U)){ //TODO:this is ugly
      XSDebug("RESET....\n")
      if1_npc := resetVector.U(VAddrBits.W)
    } .otherwise{
      if1_npc := if2_snpc
    }

    when(if1_pcUpdate)
    { 
      if1_pc := if1_npc
    }

    bpu.io.in.pc.valid := if1_fire
    bpu.io.in.pc.bits := if1_npc

    XSDebug("[IF1]if1_valid:%d  ||  if1_npc:0x%x  || if1_pcUpdate:%d if1_pc:0x%x  || if2_ready:%d",if1_valid,if1_npc,if1_pcUpdate,if1_pc,if2_ready)
    XSDebug(false,if1_fire,"------IF1->fire!!!")
    XSDebug(false,true.B,"\n")

    //-------------------------
    //      IF2  btb response 
    //           icache visit
    //-------------------------
    //local
    val if2_valid = RegEnable(next=if1_valid,init=false.B,enable=if1_fire)
    val if2_pc = if1_pc
    val if2_btb_taken = bpu.io.btbOut.valid && bpu.io.btbOut.bits.redirect
    val if2_btb_insMask = bpu.io.btbOut.bits.instrValid
    val if2_btb_target = bpu.io.btbOut.bits.target

    //next
    val if3_ready = WireInit(false.B)

    //pipe fire
    val if2_fire = if2_valid && if3_ready && io.icacheReq.fire()
    if2_ready := (if2_fire) || !if2_valid

    io.icacheReq.valid := if2_valid
    io.icacheReq.bits.addr := groupPC(if2_pc)
    io.icacheReq.bits.flush := io.redirectInfo.flush()

    when(if2_valid && if2_btb_taken)
    {
      if1_npc := if2_btb_target
    }

    XSDebug("[IF2]if2_valid:%d  ||  if2_pc:0x%x   || if3_ready:%d                                       ",if2_valid,if2_pc,if3_ready)
    //XSDebug("[IF2-BPU-out]if2_btbTaken:%d || if2_btb_insMask:%b || if2_btb_target:0x%x \n",if2_btb_taken,if2_btb_insMask.asUInt,if2_btb_target)
    XSDebug(false,if2_fire,"------IF2->fire!!!")
    XSDebug(false,true.B,"\n")
    XSDebug("[IF2-Icache-Req] icache_in_valid:%d  icache_in_ready:%d\n",io.icacheReq.valid,io.icacheReq.ready)

    //-------------------------
    //      IF3  icache hit check
    //-------------------------
    //local
    val if3_valid = RegEnable(next=if2_valid,init=false.B,enable=if2_fire)
    val if3_pc = RegEnable(if2_pc,if2_fire)
    val if3_btb_target = RegEnable(if2_btb_target,if2_fire)
    val if3_btb_taken = RegEnable(if2_btb_taken,if2_fire)

    //next
    val if4_ready = WireInit(false.B)

    //pipe fire
    val if3_fire = if3_valid && if4_ready
    if3_ready := if3_fire  || !if3_valid


    XSDebug("[IF3]if3_valid:%d  ||  if3_pc:0x%x   || if4_ready:%d                                       ",if3_valid,if3_pc,if4_ready)
    XSDebug(false,if3_fire,"------IF3->fire!!!")
    XSDebug(false,true.B,"\n")

    //-------------------------
    //      IF4  icache response   
    //           RAS result
    //           taget generate
    //-------------------------
    val if4_valid = RegEnable(next=if3_valid,init=false.B,enable=if3_fire)
    val if4_pc = RegEnable(if3_pc,if3_fire)
    val if4_btb_target = RegEnable(if3_btb_target,if3_fire)
    val if4_btb_taken = RegEnable(if3_btb_taken,if3_fire)
    val if4_tage_target = bpu.io.tageOut.bits.target
    val if4_tage_taken = bpu.io.tageOut.valid && bpu.io.tageOut.bits.redirect
    val if4_tage_insMask = bpu.io.tageOut.bits.instrValid
    XSDebug("[IF4]if4_valid:%d  ||  if4_pc:0x%x  \n",if4_valid,if4_pc)
    //XSDebug("[IF4-TAGE-out]if4_tage_taken:%d || if4_btb_insMask:%b || if4_tage_target:0x%x \n",if4_tage_taken,if4_tage_insMask.asUInt,if4_tage_target)
    XSDebug("[IF4-ICACHE-RESP]icacheResp.valid:%d   icacheResp.ready:%d\n",io.icacheResp.valid,io.icacheResp.ready)

    when(if4_valid && io.icacheResp.fire() && if4_tage_taken)
    {
      if1_npc := if4_tage_target
    }
    

    //redirect: miss predict
    when(io.redirectInfo.flush()){
      if1_npc := io.redirectInfo.redirect.target
      if3_valid := false.B
      if4_valid := false.B
    }
    XSDebug(io.redirectInfo.flush(),"[IFU-REDIRECT] target:0x%x  \n",io.redirectInfo.redirect.target.asUInt)

    //Output -> iBuffer
    //io.fetchPacket <> DontCare
    if4_ready := io.fetchPacket.ready && (io.icacheResp.valid || !if4_valid) && (GTimer() > 500.U)
    io.fetchPacket.valid := if4_valid && !io.redirectInfo.flush()
    io.fetchPacket.bits.instrs := io.icacheResp.bits.icacheOut
<<<<<<< HEAD
    io.fetchPacket.bits.mask := (Fill(FetchWidth*2, 1.U(1.W)) & Cat(if4_tage_insMask.map(m => Fill(2, m.asUInt))).asUInt) << if4_pc(2+log2Up(FetchWidth)-1, 1)
=======
    io.fetchPacket.bits.mask := (Fill(FetchWidth*2, 1.U(1.W)) & Cat(if4_tage_insMask.map(i => Fill(2, i.asUInt))).asUInt) << if4_pc(2+log2Up(FetchWidth)-1, 1)
>>>>>>> 3f39f5b2
    io.fetchPacket.bits.pc := if4_pc

    XSDebug(io.fetchPacket.fire,"[IFU-Out-FetchPacket] starPC:0x%x   GroupPC:0x%xn\n",if4_pc.asUInt,groupPC(if4_pc).asUInt)
    XSDebug(io.fetchPacket.fire,"[IFU-Out-FetchPacket] instrmask %b\n",io.fetchPacket.bits.mask.asUInt)
    for(i <- 0 until FetchWidth){
      //io.fetchPacket.bits.pnpc(i) := if1_npc
      when (if4_tage_taken && i.U === OHToUInt(HighestBit(if4_tage_insMask.asUInt, FetchWidth))) {
        io.fetchPacket.bits.pnpc(i) := if1_npc
      }.otherwise {
        io.fetchPacket.bits.pnpc(i) := if4_pc + (i + 1).U << 2.U // TODO: consider rvc
      }
      XSDebug(io.fetchPacket.fire,"[IFU-Out-FetchPacket] instruction %x    pnpc:0x%x\n",io.fetchPacket.bits.instrs(i).asUInt,if1_npc.asUInt)
    }    
    io.fetchPacket.bits.hist := bpu.io.tageOut.bits.hist
    io.fetchPacket.bits.btbVictimWay := bpu.io.tageOut.bits.btbVictimWay
    io.fetchPacket.bits.predCtr := bpu.io.tageOut.bits.predCtr
    io.fetchPacket.bits.btbHitWay := bpu.io.tageOut.bits.btbHitWay
    io.fetchPacket.bits.tageMeta := bpu.io.tageOut.bits.tageMeta
    io.fetchPacket.bits.rasSp := bpu.io.tageOut.bits.rasSp
    io.fetchPacket.bits.rasTopCtr := bpu.io.tageOut.bits.rasTopCtr

    //to BPU
    bpu.io.predecode.valid := io.icacheResp.fire() && if4_valid
    bpu.io.predecode.bits <> io.icacheResp.bits.predecode
    bpu.io.predecode.bits.mask := Fill(FetchWidth, 1.U(1.W)) << if4_pc(2+log2Up(FetchWidth)-1, 2) //TODO: consider RVC

    io.icacheResp.ready := io.fetchPacket.ready && (GTimer() > 500.U)

}
<|MERGE_RESOLUTION|>--- conflicted
+++ resolved
@@ -170,11 +170,7 @@
     if4_ready := io.fetchPacket.ready && (io.icacheResp.valid || !if4_valid) && (GTimer() > 500.U)
     io.fetchPacket.valid := if4_valid && !io.redirectInfo.flush()
     io.fetchPacket.bits.instrs := io.icacheResp.bits.icacheOut
-<<<<<<< HEAD
-    io.fetchPacket.bits.mask := (Fill(FetchWidth*2, 1.U(1.W)) & Cat(if4_tage_insMask.map(m => Fill(2, m.asUInt))).asUInt) << if4_pc(2+log2Up(FetchWidth)-1, 1)
-=======
     io.fetchPacket.bits.mask := (Fill(FetchWidth*2, 1.U(1.W)) & Cat(if4_tage_insMask.map(i => Fill(2, i.asUInt))).asUInt) << if4_pc(2+log2Up(FetchWidth)-1, 1)
->>>>>>> 3f39f5b2
     io.fetchPacket.bits.pc := if4_pc
 
     XSDebug(io.fetchPacket.fire,"[IFU-Out-FetchPacket] starPC:0x%x   GroupPC:0x%xn\n",if4_pc.asUInt,groupPC(if4_pc).asUInt)
