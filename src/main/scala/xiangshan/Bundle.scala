package xiangshan

import chisel3._
import chisel3.util._
import bus.simplebus._
import xiangshan.backend.brq.BrqPtr
import xiangshan.backend.rename.FreeListPtr

// Fetch FetchWidth x 32-bit insts from Icache
class FetchPacket extends XSBundle {
  val instrs = Vec(FetchWidth, UInt(32.W))
  val mask = UInt((FetchWidth*2).W)
  val pc = UInt(VAddrBits.W) // the pc of first inst in the fetch group
  val pnpc = Vec(FetchWidth*2, UInt(VAddrBits.W))
  val hist = Vec(FetchWidth*2, UInt(HistoryLength.W))
  // val btbVictimWay = UInt(log2Up(BtbWays).W)
  val predCtr = Vec(FetchWidth*2, UInt(2.W))
  val btbHit = Vec(FetchWidth*2, Bool())
  val tageMeta = Vec(FetchWidth*2, (new TageMeta))
  val rasSp = UInt(log2Up(RasSize).W)
  val rasTopCtr = UInt(8.W)
}


class ValidUndirectioned[T <: Data](gen: T) extends Bundle {
  val valid = Bool()
  val bits = gen.asInstanceOf[T]
  override def cloneType = new ValidUndirectioned(gen).asInstanceOf[this.type]
}

object ValidUndirectioned {
  def apply[T <: Data](gen: T) = {
    new ValidUndirectioned[T](gen)
  }
}

class TageMeta extends XSBundle {
//  val provider = ValidUndirectioned(UInt(log2Ceil(TageNTables).W))
  val altDiffers = Bool()
  val providerU = UInt(2.W)
  val providerCtr = UInt(3.W)
//  val allocate = ValidUndirectioned(UInt(log2Ceil(TageNTables).W))
}

// Branch prediction result from BPU Stage1 & 3
class BranchPrediction extends XSBundle {
  val redirect = Bool()

  // mask off all the instrs after the first redirect instr
  val instrValid = Vec(FetchWidth*2, Bool())
  // target of the first redirect instr in a fetch package
  val target = UInt(VAddrBits.W)
  val lateJump = Bool()
  // save these info in brq!
  // global history of each valid(or uncancelled) instruction, excluding branch's own prediction result
  val hist = Vec(FetchWidth*2, UInt(HistoryLength.W))
  // victim way when updating btb
  // val btbVictimWay = UInt(log2Up(BtbWays).W)
  // 2-bit saturated counter 
  val predCtr = Vec(FetchWidth*2, UInt(2.W))
  val btbHit = Vec(FetchWidth*2, Bool())
  // tage meta info
  val tageMeta = Vec(FetchWidth*2, (new TageMeta))
  // ras checkpoint, only used in Stage3
  val rasSp = UInt(log2Up(RasSize).W)
  val rasTopCtr = UInt(8.W)
}

// Save predecode info in icache
class Predecode extends XSBundle {
  val mask = UInt((FetchWidth*2).W)
  val isRVC = Vec(FetchWidth*2, Bool())
  val fuTypes = Vec(FetchWidth*2, FuType())
  val fuOpTypes = Vec(FetchWidth*2, FuOpType())
}


class BranchUpdateInfo extends XSBundle {
  val fetchOffset = UInt(log2Up(FetchWidth * 4).W)
  val pnpc = UInt(VAddrBits.W)
  val brTarget = UInt(VAddrBits.W)
  val hist = UInt(HistoryLength.W)
  val btbPredCtr = UInt(2.W)
  val btbHit = Bool()
  val tageMeta = new TageMeta
  val rasSp = UInt(log2Up(RasSize).W)
  val rasTopCtr = UInt(8.W)
  val taken = Bool()
  val fetchIdx = UInt(log2Up(FetchWidth*2).W)
  val btbType = UInt(2.W)
  val isRVC = Bool()
  val isBr = Bool()
  val isMisPred = Bool()
}

// Dequeue DecodeWidth insts from Ibuffer
class CtrlFlow extends XSBundle {
  val instr = UInt(32.W)
  val pc = UInt(VAddrBits.W)
  val exceptionVec = Vec(16, Bool())
  val intrVec = Vec(12, Bool())
  val brUpdate = new BranchUpdateInfo
  val crossPageIPFFix = Bool()
}

// Decode DecodeWidth insts at Decode Stage
class CtrlSignals extends XSBundle {
  val src1Type, src2Type, src3Type = SrcType()
  val lsrc1, lsrc2, lsrc3 = UInt(5.W)
  val ldest = UInt(5.W)
  val fuType = FuType()
  val fuOpType = FuOpType()
  val rfWen = Bool()
  val fpWen = Bool()
  val isXSTrap = Bool()
  val noSpecExec = Bool()  // This inst can not be speculated
  val isBlocked  = Bool()  // This inst requires pipeline to be blocked
  val isRVF = Bool()
  val imm = UInt(XLEN.W)
}

class CfCtrl extends XSBundle {
  val cf = new CtrlFlow
  val ctrl = new CtrlSignals
  val brTag = new BrqPtr
}

trait HasRoqIdx { this: HasXSParameter =>
  val roqIdx = UInt(RoqIdxWidth.W)
  def olderThan(redirect: Valid[Redirect]): Bool = {
    redirect.valid && Mux(
      this.roqIdx.head(1) === redirect.bits.roqIdx.head(1),
      this.roqIdx.tail(1) > redirect.bits.roqIdx.tail(1),
      this.roqIdx.tail(1) < redirect.bits.roqIdx.tail(1)
    )
  }
}

// CfCtrl -> MicroOp at Rename Stage
class MicroOp extends CfCtrl with HasRoqIdx {
  val psrc1, psrc2, psrc3, pdest, old_pdest = UInt(PhyRegIdxWidth.W)
  val src1State, src2State, src3State = SrcState()
<<<<<<< HEAD
  val roqIdx = UInt(RoqIdxWidth.W)
  val moqIdx = UInt(MoqIdxWidth.W)
=======
>>>>>>> 662adf3b
}

class Redirect extends XSBundle with HasRoqIdx {
  val isException = Bool()
  val isMisPred = Bool()
  val isReplay = Bool()
  val pc = UInt(VAddrBits.W)
  val target = UInt(VAddrBits.W)
  val brTag = new BrqPtr
}

class Dp1ToDp2IO extends XSBundle {
  val intDqToDp2 = Vec(IntDqDeqWidth, DecoupledIO(new MicroOp))
  val fpDqToDp2 = Vec(FpDqDeqWidth, DecoupledIO(new MicroOp))
  val lsDqToDp2 = Vec(LsDqDeqWidth, DecoupledIO(new MicroOp))
}

class DebugBundle extends XSBundle{
  val isMMIO = Bool()
}

class ExuInput extends XSBundle {
  val uop = new MicroOp
  val src1, src2, src3 = UInt(XLEN.W)
}

class ExuOutput extends XSBundle {
  val uop = new MicroOp
  val data = UInt(XLEN.W)
  val redirectValid = Bool()
  val redirect = new Redirect
  val brUpdate = new BranchUpdateInfo
  val debug = new DebugBundle
}

class ExuIO extends XSBundle {
  val in = Flipped(DecoupledIO(new ExuInput))
  val redirect = Flipped(ValidIO(new Redirect))
  val out = DecoupledIO(new ExuOutput)
  // for csr
  val exception = Flipped(ValidIO(new MicroOp))
  // for Lsu
  val dmem = new SimpleBusUC
  val mcommit = Input(UInt(3.W))
}

class RoqCommit extends XSBundle {
  val uop = new MicroOp
  val isWalk = Bool()
}

class FrontendToBackendIO extends XSBundle {
  // to backend end
  val cfVec = Vec(DecodeWidth, DecoupledIO(new CtrlFlow))
  // from backend
  val redirect = Flipped(ValidIO(new Redirect))
  val outOfOrderBrInfo = Flipped(ValidIO(new BranchUpdateInfo))
  val inOrderBrInfo = Flipped(ValidIO(new BranchUpdateInfo))
}<|MERGE_RESOLUTION|>--- conflicted
+++ resolved
@@ -140,11 +140,7 @@
 class MicroOp extends CfCtrl with HasRoqIdx {
   val psrc1, psrc2, psrc3, pdest, old_pdest = UInt(PhyRegIdxWidth.W)
   val src1State, src2State, src3State = SrcState()
-<<<<<<< HEAD
-  val roqIdx = UInt(RoqIdxWidth.W)
   val moqIdx = UInt(MoqIdxWidth.W)
-=======
->>>>>>> 662adf3b
 }
 
 class Redirect extends XSBundle with HasRoqIdx {
