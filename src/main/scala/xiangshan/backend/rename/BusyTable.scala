--- conflicted
+++ resolved
@@ -11,11 +11,7 @@
     // set preg state to busy
     val allocPregs = Vec(RenameWidth, Flipped(ValidIO(UInt(PhyRegIdxWidth.W))))
     // set preg state to ready (write back regfile + roq walk)
-<<<<<<< HEAD
     val wbPregs = Vec(numWritePorts, Flipped(ValidIO(UInt(PhyRegIdxWidth.W))))
-=======
-    val wbPregs = Vec(NRWritePorts, Flipped(ValidIO(UInt(PhyRegIdxWidth.W))))
->>>>>>> 3c569d16
     // read preg state
     val rfReadAddr = Vec(numReadPorts, Input(UInt(PhyRegIdxWidth.W)))
     val pregRdy = Vec(numReadPorts, Output(Bool()))
@@ -23,7 +19,7 @@
 
   val table = RegInit(0.U(NRPhyRegs.W))
 
-  val wbMask = ParallelOR(io.wbPregs.take(NRWritePorts).map(w => Mux(w.valid, UIntToOH(w.bits), 0.U)))
+  val wbMask = ParallelOR(io.wbPregs.map(w => Mux(w.valid, UIntToOH(w.bits), 0.U)))
   val allocMask = ParallelOR(io.allocPregs.map(a => Mux(a.valid, UIntToOH(a.bits), 0.U)))
 
   val tableAfterWb = table & (~wbMask).asUInt
