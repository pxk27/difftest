--- conflicted
+++ resolved
@@ -40,12 +40,6 @@
   }
 
   val debugArchRat = WireInit(VecInit(Seq.fill(32)(0.U(PhyRegIdxWidth.W))))
-<<<<<<< HEAD
-  BoringUtils.addSink(debugArchRat, if(hasZero) "DEBUG_INI_ARCH_RAT" else "DEBUG_FP_ARCH_RAT")
-
-  val debugArchReg = WireInit(VecInit(debugArchRat.zipWithIndex.map(x => if(hasZero && x._2==0) 0.U else mem(x._1))))
-  BoringUtils.addSource(debugArchReg, if(hasZero) "DEBUG_INT_ARCH_REG" else "DEBUG_FP_ARCH_REG")
-=======
   ExcitingUtils.addSink(
     debugArchRat,
     if(hasZero) "DEBUG_INI_ARCH_RAT" else "DEBUG_FP_ARCH_RAT",
@@ -60,5 +54,4 @@
     if(hasZero) "DEBUG_INT_ARCH_REG" else "DEBUG_FP_ARCH_REG",
     ExcitingUtils.Debug
   )
->>>>>>> 349d2fb5
 }