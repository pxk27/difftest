--- conflicted
+++ resolved
@@ -1,62 +1,6 @@
 package xiangshan.backend.exu
 
 import chisel3._
-<<<<<<< HEAD
-import chisel3.util._
-import xiangshan._
-import xiangshan.FuType._
-import xiangshan.utils._
-import xiangshan.backend.regfile.RfWritePort
-import xiangshan.backend.fu.FunctionUnit._
-import xiangshan.backend.BRUOpType
-import xiangshan.backend.decode.isa.RV32I_BRUInstr
-
-// NOTE: BRUOpType is at backend/package.scala
-
-// TODO: add csr
-class JmpExeUnit extends Exu(Exu.jmpExeUnitCfg) {
-
-  val (iovalid, src1, offset, func, pc, uop) = (io.in.valid, io.in.bits.src1, io.in.bits.uop.ctrl.imm, io.in.bits.uop.ctrl.fuOpType, SignExt(io.in.bits.uop.cf.pc, AddrBits), io.in.bits.uop)
-
-  val redirectHit = uop.brTag.needFlush(io.redirect)
-  val valid = iovalid && !redirectHit
-
-  val isCSR = BRUOpType.isCSR(func)
-  val isFMV = BRUOpType.isFMV(func)
-  val isMOU = BRUOpType.isMOU(func)
-  val isJUMP = BRUOpType.isJUMP(func)
-
-  // CSR
-
-  // FMV
-
-  // MOU
-
-  // JUMP
-  val isRVC = uop.cf.isRVC
-  val pcDelaySlot = Mux(isRVC, pc + 2.U, pc + 4.U)
-  val target = src1 + offset // NOTE: src1 is (pc/rf(rs1)), src2 is (offset)
-
-
-  io.out.bits.redirectValid := valid && isJUMP
-  io.out.bits.redirect.pc := uop.cf.pc
-  io.out.bits.redirect.target := target
-  io.out.bits.redirect.brTarget := target // DontCare
-  io.out.bits.redirect.brTag := uop.brTag
-  io.out.bits.redirect._type := LookupTree(func, RV32I_BRUInstr.bruFuncTobtbTypeTable)
-  io.out.bits.redirect.taken := true.B
-  io.out.bits.redirect.hist := uop.cf.hist
-  io.out.bits.redirect.tageMeta := uop.cf.tageMeta
-  io.out.bits.redirect.fetchIdx := uop.cf.fetchOffset >> 2.U  //TODO: consider RVC
-  // io.out.bits.redirect.btbVictimWay := uop.cf.btbVictimWay
-  io.out.bits.redirect.btbPredCtr := uop.cf.btbPredCtr
-  io.out.bits.redirect.btbHitWay := uop.cf.btbHitWay
-  io.out.bits.redirect.rasSp := uop.cf.rasSp
-  io.out.bits.redirect.rasTopCtr := uop.cf.rasTopCtr
-  io.out.bits.redirect.isException := false.B
-  io.out.bits.redirect.roqIdx := uop.roqIdx
-  io.out.bits.redirect.freelistAllocPtr := uop.freelistAllocPtr
-=======
 import xiangshan.{ExuOutput, FuType, XSConfig}
 import xiangshan.backend.fu.{CSR, Jump}
 
@@ -94,7 +38,6 @@
   csrExuOut.redirect.freelistAllocPtr := io.in.bits.uop.freelistAllocPtr
   csrExuOut.redirect.target := csr.io.redirect.target
   csrExuOut.debug := DontCare
->>>>>>> 34963a2d
 
   jmp.io.in.bits := io.in.bits
   jmp.io.in.valid := io.in.valid && io.in.bits.uop.ctrl.fuType===FuType.jmp
