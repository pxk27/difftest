package xiangshan.backend.issue

import chisel3._
import chisel3.util._
import xiangshan._
import utils._
import xiangshan.backend.SelImm
import xiangshan.backend.decode.{ImmUnion, Imm_U}
import xiangshan.backend.exu.{Exu, ExuConfig}
import xiangshan.backend.regfile.RfReadPort
import xiangshan.backend.roq.RoqPtr
import xiangshan.mem.{SqPtr}

import scala.math.max

class BypassQueue(number: Int) extends XSModule {
  val io = IO(new Bundle {
    val in  = Flipped(ValidIO(new MicroOp))
    val out = ValidIO(new MicroOp)
    val redirect = Flipped(ValidIO(new Redirect))
    val flush = Input(Bool())
  })
  if (number < 0) {
    io.out.valid := false.B
    io.out.bits := DontCare
  } else if(number == 0) {
    io.in <> io.out
    io.out.valid := io.in.valid
    // NOTE: no delay bypass don't care redirect
  } else {
    val queue = Seq.fill(number)(RegInit(0.U.asTypeOf(new Bundle{
      val valid = Bool()
      val bits = new MicroOp
    })))
    queue(0).valid := io.in.valid && !io.in.bits.roqIdx.needFlush(io.redirect, io.flush)
    queue(0).bits  := io.in.bits
    (0 until (number-1)).map{i =>
      queue(i+1) := queue(i)
      queue(i+1).valid := queue(i).valid && !queue(i).bits.roqIdx.needFlush(io.redirect, io.flush)
    }
    io.out.valid := queue(number-1).valid
    io.out.bits := queue(number-1).bits
    for (i <- 0 until number) {
      XSDebug(queue(i).valid, p"BPQue(${i.U}): pc:${Hexadecimal(queue(i).bits.cf.pc)} roqIdx:${queue(i).bits.roqIdx}" +
        p" pdest:${queue(i).bits.pdest} rfWen:${queue(i).bits.ctrl.rfWen} fpWen${queue(i).bits.ctrl.fpWen}\n")
    }
  }
}

// multi-read && single-write
// input is data, output is hot-code(not one-hot)
class SingleSrcCAM[T <: Data](val gen: T, val set: Int, val readWidth: Int, rfZero: Boolean) extends XSModule {
  val io = IO(new Bundle {
    val r = new Bundle {
      val req = Input(Vec(readWidth, gen))
      val resp = Output(Vec(readWidth, Vec(set, Bool())))
    }
    val w = new Bundle {
      val valid = Input(Bool())
      val bits = new Bundle {
        val addr = Input(UInt(log2Up(set).W))
        val data = Input(gen)
      }
    }
    val zero = if (rfZero) Output(Vec(set, Bool())) else null
  })

  val wordType = UInt(gen.getWidth.W)
  val value = Reg(Vec(set, wordType))

  io.r.resp.zipWithIndex.map{ case (a,i) =>
    a := value.map( src => io.r.req(i).asUInt === src)
  }

  // Note: general reg file don't wakeup zero
  if (rfZero) { io.zero.zip(value).map{ case(z, a) => z := a===0.U }}

  when (io.w.valid) {
    value(io.w.bits.addr) := io.w.bits.data
  }
}

class ReservationStation
(
  myName : String,
  val exuCfg: ExuConfig,
  iqSize : Int,
  srcLen: Int,
  fastPortsCfg: Seq[ExuConfig],
  slowPortsCfg: Seq[ExuConfig],
  fixedDelay: Int,
  fastWakeup: Boolean,
  feedback: Boolean,
) extends XSModule {
  val iqIdxWidth = log2Up(iqSize)
  val nonBlocked = fixedDelay >= 0
  val srcNum = if (exuCfg == Exu.jumpExeUnitCfg) 2 else max(exuCfg.intSrcCnt, exuCfg.fpSrcCnt)
  val fastPortsCnt = fastPortsCfg.size
  val slowPortsCnt = slowPortsCfg.size
  require(nonBlocked==fastWakeup)

  val io = IO(new Bundle {
    val numExist = Output(UInt(iqIdxWidth.W))
    val fromDispatch = Flipped(DecoupledIO(new MicroOp))
    val deq = DecoupledIO(new ExuInput)
    val srcRegValue = Input(Vec(srcNum, UInt(srcLen.W)))

    val stIssuePtr = if (exuCfg == Exu.ldExeUnitCfg) Input(new SqPtr()) else null

    val fpRegValue = if (exuCfg == Exu.stExeUnitCfg) Input(UInt(srcLen.W)) else null
    val jumpPc = if(exuCfg == Exu.jumpExeUnitCfg) Input(UInt(VAddrBits.W)) else null
    val jalr_target = if(exuCfg == Exu.jumpExeUnitCfg) Input(UInt(VAddrBits.W)) else null

    val fastUopOut = ValidIO(new MicroOp)
    val fastUopsIn = Vec(fastPortsCnt, Flipped(ValidIO(new MicroOp)))
    val fastDatas = Vec(fastPortsCnt, Input(UInt(srcLen.W)))
    val slowPorts = Vec(slowPortsCnt, Flipped(ValidIO(new ExuOutput)))

    val redirect = Flipped(ValidIO(new Redirect))
    val flush = Input(Bool())

    val memfeedback = if (feedback) Flipped(ValidIO(new RSFeedback)) else null
    val rsIdx = if (feedback) Output(UInt(log2Up(IssQueSize).W)) else null
    val isFirstIssue = if (feedback) Output(Bool()) else null // NOTE: just use for tlb perf cnt
  })

  val select = Module(new ReservationStationSelect(exuCfg, iqSize, srcLen, fastPortsCfg, slowPortsCfg, fixedDelay, fastWakeup, feedback))
  val ctrl   = Module(new ReservationStationCtrl(exuCfg, iqSize, srcLen, fastPortsCfg, slowPortsCfg, fixedDelay, fastWakeup, feedback))
  val data   = Module(new ReservationStationData(exuCfg, iqSize, srcLen, fastPortsCfg, slowPortsCfg, fixedDelay, fastWakeup, feedback))

  select.suggestName(s"${myName}_select")
  ctrl.suggestName(s"${myName}_ctrl")
  data.suggestName(s"${myName}_data")

  select.io.redirect := io.redirect
  select.io.flush := io.flush
  io.numExist := select.io.numExist
  select.io.redirectVec := ctrl.io.redirectVec
  select.io.readyVec := ctrl.io.readyVec
  select.io.enq.valid := io.fromDispatch.valid && !(io.redirect.valid || io.flush) 
  io.fromDispatch.ready := select.io.enq.ready
  select.io.deq.ready := io.deq.ready
  if (feedback) {
    select.io.memfeedback := io.memfeedback
    select.io.flushState := io.memfeedback.bits.flushState
  }

  ctrl.io.in.valid := select.io.enq.ready && io.fromDispatch.valid // NOTE: ctrl doesnt care redirect for timing optimization
  ctrl.io.flush := io.flush
  ctrl.io.in.bits.addr := select.io.enq.bits
  ctrl.io.in.bits.uop := io.fromDispatch.bits
  ctrl.io.validVec := select.io.validVec
  ctrl.io.indexVec := select.io.indexVec
  ctrl.io.redirect := io.redirect
  ctrl.io.sel.valid := select.io.deq.valid
  ctrl.io.sel.bits  := select.io.deq.bits
  io.fastUopOut := ctrl.io.fastUopOut
  ctrl.io.fastUopsIn := io.fastUopsIn
  ctrl.io.slowUops.zip(io.slowPorts).map{ case (c, i) =>
    c.valid := i.valid
    c.bits  := i.bits.uop
  }
  if (exuCfg == Exu.ldExeUnitCfg) {
    ctrl.io.stIssuePtr := RegNext(io.stIssuePtr)
  }

  data.io.in.valid := select.io.enq.fire()
  data.io.in.addr := select.io.enq.bits
  data.io.in.uop := io.fromDispatch.bits // NOTE: used for imm-pc src value mux
  data.io.in.enqSrcReady := ctrl.io.enqSrcReady
  data.io.srcRegValue := io.srcRegValue
  if(exuCfg == Exu.jumpExeUnitCfg) {
    data.io.jumpPc := io.jumpPc
    data.io.jalr_target := io.jalr_target
  }
  if (exuCfg == Exu.stExeUnitCfg) {
    data.io.fpRegValue := io.fpRegValue
  }
  data.io.sel := select.io.deq.bits
  data.io.listen.wen := ctrl.io.listen
  for (i <- 0 until fastPortsCnt) {
    data.io.listen.wdata(i) := io.fastDatas(i)
  }
  for (i <- 0 until slowPortsCnt) {
    data.io.listen.wdata(i + fastPortsCnt) := io.slowPorts(i).bits.data
  }

  if (feedback) {
    io.rsIdx := RegNext(select.io.deq.bits) // NOTE: just for feeback
    io.isFirstIssue := select.io.isFirstIssue
  }
  io.deq.bits := DontCare
  io.deq.bits.uop  := ctrl.io.out.bits
  io.deq.bits.uop.cf.exceptionVec := 0.U.asTypeOf(ExceptionVec())
  io.deq.valid     := ctrl.io.out.valid
  io.deq.bits.src1 := data.io.out(0)
  if (srcNum > 1) { io.deq.bits.src2 := data.io.out(1) }
  if (srcNum > 2) { io.deq.bits.src3 := data.io.out(2) }
  if (exuCfg == Exu.jumpExeUnitCfg) { io.deq.bits.uop.cf.pc := data.io.pc }
}

class ReservationStationSelect
(
  val exuCfg: ExuConfig,
  iqSize: Int,
  srcLen: Int,
  fastPortsCfg: Seq[ExuConfig],
  slowPortsCfg: Seq[ExuConfig],
  fixedDelay: Int,
  fastWakeup: Boolean,
  feedback: Boolean,
) extends XSModule with HasCircularQueuePtrHelper{
  val iqIdxWidth = log2Up(iqSize)
  val nonBlocked = fixedDelay >= 0
  val srcNum = if (exuCfg == Exu.jumpExeUnitCfg) 2 else max(exuCfg.intSrcCnt, exuCfg.fpSrcCnt)
  val fastPortsCnt = fastPortsCfg.size
  val slowPortsCnt = slowPortsCfg.size
  require(nonBlocked==fastWakeup)
  val replayDelay = VecInit(Seq(1, 1, 1, 5).map(_.U(5.W)))

  val io = IO(new Bundle {
    val redirect = Flipped(ValidIO(new Redirect))
    val flush = Input(Bool())
    val numExist = Output(UInt(iqIdxWidth.W))
    val memfeedback = if (feedback) Flipped(ValidIO(new RSFeedback)) else null

    val redirectVec = Input(Vec(IssQueSize, Bool()))
    val readyVec = Input(Vec(IssQueSize, Bool()))
    val validVec = Output(Vec(IssQueSize, Bool()))
    val indexVec = Output(Vec(IssQueSize, UInt(iqIdxWidth.W)))

    // val enq = Flipped(DecoupledIO(UInt(iqIdxWidth.W)))
    val enq = new Bundle {
      val valid = Input(Bool())
      val bits  = Output(UInt(iqIdxWidth.W))
      val ready = Output(Bool())
      def fire() = valid && ready
    }
    val deq = DecoupledIO(UInt(iqIdxWidth.W))

    val flushState = if (feedback) Input(Bool()) else null
    val isFirstIssue = if (feedback) Output(Bool()) else null
  })

  def widthMap[T <: Data](f: Int => T) = VecInit((0 until iqSize).map(f))

  /* queue in ctrl part
   * index queue : index
   * state queue : use for replay
   * count   queue : record replay cycle
   */

  val s_idle :: s_valid :: s_wait :: s_replay :: Nil = Enum(4)
  /* state machine
   * s_idle     : empty slot, init state, set when deq
   * s_valid    : ready to be secleted
   * s_wait     : wait for feedback
   * s_replay   : replay after some particular cycle
   */
  val stateQueue    = RegInit(VecInit(Seq.fill(iqSize)(s_idle)))
  val tailPtr       = RegInit(0.U.asTypeOf(new CircularQueuePtr(iqSize)))
  val indexQueue    = RegInit(VecInit((0 until iqSize).map(_.U(iqIdxWidth.W))))
  val validQueue    = VecInit(stateQueue.map(_ === s_valid))
  val emptyQueue    = VecInit(stateQueue.map(_ === s_idle))
  val countQueue    = RegInit(VecInit(Seq.fill(iqSize)(0.U(replayDelay(3).getWidth.W))))
  val cntCountQueue = RegInit(VecInit(Seq.fill(iqSize)(0.U(2.W))))
  val validIdxQueue = widthMap(i => validQueue(indexQueue(i)))
  val readyIdxQueue = widthMap(i => validQueue(indexQueue(i)) && io.readyVec(indexQueue(i)))
  val emptyIdxQueue = widthMap(i => emptyQueue(indexQueue(i)))
  val countIdxQueue = widthMap(i => countQueue(indexQueue(i)))

  // select ready
  // for no replay, select just equal to deq (attached)
  // with   replay, select is just two stage with deq.
  val issueFire = Wire(Bool())
  val moveMask = WireInit(0.U(iqSize.W))
  val lastSelMask = Wire(UInt(iqSize.W))
  val selectMask = WireInit(VecInit((0 until iqSize).map(i => readyIdxQueue(i)))).asUInt & lastSelMask
  val selectIndex = ParallelPriorityMux(selectMask.asBools zip indexQueue) // NOTE: the idx in the indexQueue
  val selectPtr = ParallelPriorityMux(selectMask.asBools.zipWithIndex.map{ case (a,i) => (a, i.U)}) // NOTE: the idx of indexQueue
  val haveReady = Cat(selectMask).orR
  val selectIndexReg = RegNext(selectIndex, init = 0.U)
  val selectValid = haveReady
  val selectReg = RegNext(selectValid, init = false.B)
  val selectPtrReg = RegNext(Mux(moveMask(selectPtr), selectPtr-1.U, selectPtr), init = 0.U)
  lastSelMask := ~Mux(selectReg, UIntToOH(selectPtrReg), 0.U)
  assert(RegNext(!(haveReady && selectPtr >= tailPtr.asUInt)), "bubble should not have valid state like s_valid or s_wait")

  // sel bubble
  val isFull = Wire(Bool())
  val lastbubbleMask = Wire(UInt(iqSize.W))
  val bubbleMask = WireInit(VecInit((0 until iqSize).map(i => emptyIdxQueue(i)))).asUInt & lastbubbleMask
  // val bubbleIndex = ParallelMux(bubbleMask zip indexQueue) // NOTE: the idx in the indexQueue
  val bubblePtr= ParallelPriorityMux(bubbleMask.asBools.zipWithIndex.map{ case (a,i) => (a, i.U)}) // NOTE: the idx of the indexQueue
  val findBubble = Cat(bubbleMask).orR
  val haveBubble = findBubble && (bubblePtr < tailPtr.asUInt)
  val bubbleIndex = indexQueue(bubblePtr)
  val bubbleValid = haveBubble  && (if (feedback) true.B
                                    else if (nonBlocked) !selectValid
                                    else Mux(isFull, true.B, !selectValid))
  val bubbleReg = RegNext(bubbleValid, init = false.B)
  val bubblePtrReg = RegNext(Mux(moveMask(bubblePtr), bubblePtr-1.U, bubblePtr), init = 0.U)
  lastbubbleMask := ~Mux(bubbleReg, UIntToOH(bubblePtrReg), 0.U) &
                    (if(feedback) ~(0.U(iqSize.W)) else
                    Mux(RegNext(selectValid && (io.redirect.valid || io.flush)), 0.U, ~(0.U(iqSize.W))))

  // deq
  val dequeue = Mux(RegNext(io.flush), false.B,
                    if (feedback) bubbleReg else bubbleReg || issueFire)
  val deqPtr = if (feedback) bubblePtrReg
               else if (nonBlocked) Mux(selectReg, selectPtrReg, bubblePtrReg)
               else Mux(bubbleReg, bubblePtrReg, selectPtrReg)
  moveMask := {
    (Fill(iqSize, 1.U(1.W)) << deqPtr)(iqSize-1, 0)
  } & Fill(iqSize, dequeue)

  for (i <- 0 until iqSize - 1) {
    when(moveMask(i)){
      indexQueue(i) := indexQueue(i+1)
    }
  }
  when(dequeue){
    indexQueue.last := indexQueue(deqPtr)
  }

  if (feedback) {
    when (io.memfeedback.valid) {
      when (stateQueue(io.memfeedback.bits.rsIdx) === s_wait) {
        stateQueue(io.memfeedback.bits.rsIdx) := Mux(io.memfeedback.bits.hit, s_idle, s_replay)
      }
      when (!io.memfeedback.bits.hit) {
        countQueue(io.memfeedback.bits.rsIdx) := replayDelay(cntCountQueue(io.memfeedback.bits.rsIdx))
      }
    }
  }

  when (issueFire) {
    if (feedback) { when (stateQueue(selectIndexReg) === s_valid) { stateQueue(selectIndexReg) := s_wait } }
    else { stateQueue(selectIndexReg) := s_idle } // NOTE: reset the state for seclectMask timing to avoid operaion '<'
  }

  // redirect and feedback && wakeup
  for (i <- 0 until iqSize) {
    // replay
    if (feedback) {
      when (stateQueue(i) === s_replay) {
        countQueue(i) := countQueue(i) - 1.U
        when (countQueue(i) === 0.U && !io.flushState) {
          cntCountQueue(i) := Mux(cntCountQueue(i)===3.U, cntCountQueue(i), cntCountQueue(i) + 1.U)
        }
        when (io.flushState || countQueue(i) === 0.U) {
          stateQueue(i) := s_valid
        }
      }
    }

    // redirect
    when (io.redirectVec(i)) {
      stateQueue(i) := s_idle
    }
  }

  // output
  val issueValid = selectReg
  if (nonBlocked) {
    issueFire := issueValid
  } else {
    issueFire := issueValid && io.deq.ready
  }

  // enq
  isFull := tailPtr.flag
  // agreement with dispatch: don't fire when io.redirect.valid
  val enqueue = io.enq.fire()
  val tailInc = tailPtr + 1.U
  val tailDec = tailPtr - 1.U
  val nextTailPtr = Mux(io.flush, 0.U.asTypeOf(new CircularQueuePtr(iqSize)), Mux(dequeue === enqueue, tailPtr, Mux(dequeue, tailDec, tailInc)))
  tailPtr := nextTailPtr
  assert(!(tailPtr === 0.U.asTypeOf(new CircularQueuePtr(iqSize))) || Cat(stateQueue.map(_ === s_idle)).andR)

  val enqPtr = Mux(tailPtr.flag, deqPtr, tailPtr.value)
  val enqIdx = indexQueue(enqPtr)
  when (enqueue) {
    stateQueue(enqIdx) := s_valid
    cntCountQueue(enqIdx) := 0.U
  }

  io.validVec := validIdxQueue.zip(lastSelMask.asBools).map{ case (a, b) => a & b }
  io.indexVec := indexQueue

  io.enq.ready := !isFull || (if(feedback || nonBlocked) dequeue else false.B)
  io.enq.bits  := enqIdx
  io.deq.valid := selectValid
  io.deq.bits  := selectIndex

  io.numExist := RegNext(Mux(nextTailPtr.flag, if(isPow2(iqSize)) (iqSize-1).U else iqSize.U, nextTailPtr.value), init = (iqSize - 1).U)

  assert(RegNext(Mux(tailPtr.flag, tailPtr.value===0.U, true.B)))

<<<<<<< HEAD
  XSPerfAccumulate("sizeMultiCycle", iqSize.U)
  XSPerfAccumulate("enq", enqueue)
  XSPerfAccumulate("issueFire", issueFire)
  XSPerfAccumulate("issueValid", issueValid)
  XSPerfAccumulate("exuBlockDeq", issueValid && !io.deq.ready)
  XSPerfAccumulate("bubbleBlockEnq", haveBubble && !io.enq.ready)
  XSPerfAccumulate("validButNotSel", PopCount(selectMask) - haveReady)
  
  XSPerfAccumulate("utilization", io.numExist)
  XSPerfAccumulate("validUtil", PopCount(validQueue))
  XSPerfAccumulate("emptyUtil", io.numExist - PopCount(validQueue) - PopCount(stateQueue.map(_ === s_replay)) - PopCount(stateQueue.map(_ === s_wait))) // NOTE: hard to count, use utilization - nonEmpty
  XSPerfAccumulate("readyUtil", PopCount(readyIdxQueue))
  XSPerfAccumulate("selectUtil", PopCount(selectMask))
  XSPerfAccumulate("waitUtil", PopCount(stateQueue.map(_ === s_wait)))
  XSPerfAccumulate("replayUtil", PopCount(stateQueue.map(_ === s_replay)))
=======
  XSPerf("enq", enqueue)
  XSPerf("issueFire", issueFire)
  XSPerf("issueValid", issueValid)
  XSPerf("exuBlockDeq", issueValid && !io.deq.ready)
  XSPerf("bubbleBlockEnq", haveBubble && !io.enq.ready)
  XSPerf("validButNotSel", PopCount(selectMask) - haveReady)
  
  QueuePerf(iqSize, io.numExist, !io.enq.ready)
  XSPerf("validUtil", PopCount(validQueue))
  XSPerf("emptyUtil", io.numExist - PopCount(validQueue) - PopCount(stateQueue.map(_ === s_replay)) - PopCount(stateQueue.map(_ === s_wait))) // NOTE: hard to count, use utilization - nonEmpty
  XSPerf("readyUtil", PopCount(readyIdxQueue))
  XSPerf("selectUtil", PopCount(selectMask))
  XSPerf("waitUtil", PopCount(stateQueue.map(_ === s_wait)))
  XSPerf("replayUtil", PopCount(stateQueue.map(_ === s_replay)))
>>>>>>> f5089e26

  
  if (!feedback && nonBlocked) {
    XSPerfAccumulate("issueValidButBubbleDeq", selectReg && bubbleReg && (deqPtr === bubblePtr))
    XSPerfAccumulate("bubbleShouldNotHaveDeq", selectReg && bubbleReg && (deqPtr === bubblePtr) && io.deq.ready)
  }
  if (feedback) {
    XSPerfAccumulate("ptwFlushState", io.flushState)
    XSPerfAccumulate("ptwFlushEntries", Mux(io.flushState, PopCount(stateQueue.map(_ === s_replay)), 0.U))
    XSPerfAccumulate("replayTimesSum", PopCount(io.memfeedback.valid && !io.memfeedback.bits.hit))
    for (i <- 0 until iqSize) {
      // NOTE: maybe useless, for logical queue and phyical queue make this no sense
      XSPerfAccumulate(s"replayTimeOfEntry${i}", io.memfeedback.valid && !io.memfeedback.bits.hit && io.memfeedback.bits.rsIdx === i.U)
    }
    io.isFirstIssue := RegNext(ParallelPriorityMux(selectMask.asBools zip cntCountQueue) === 0.U) 
  }
  for(i <- 0 until iqSize) {
    if (i == 0) XSPerfAccumulate("empty", io.numExist === 0.U)
    else if (i == iqSize) XSPerfAccumulate("full", isFull)
    else XSPerfAccumulate(s"numExistIs${i}", io.numExist === i.U)
  }
}

class ReservationStationCtrl
(
  val exuCfg: ExuConfig,
  iqSize: Int,
  srcLen: Int,
  fastPortsCfg: Seq[ExuConfig],
  slowPortsCfg: Seq[ExuConfig],
  fixedDelay: Int,
  fastWakeup: Boolean,
  feedback: Boolean,
) extends XSModule with HasCircularQueuePtrHelper {
  val iqIdxWidth = log2Up(iqSize)
  val nonBlocked = fixedDelay >= 0
  val srcNum = if (exuCfg == Exu.jumpExeUnitCfg) 2 else max(exuCfg.intSrcCnt, exuCfg.fpSrcCnt)
  val fastPortsCnt = fastPortsCfg.size
  val slowPortsCnt = slowPortsCfg.size
  require(nonBlocked==fastWakeup)

  val io = IO(new XSBundle {

    val redirect = Flipped(ValidIO(new Redirect))
    val flush = Input(Bool())

    val in = Flipped(ValidIO(new Bundle {
      val addr = UInt(iqIdxWidth.W)
      val uop  = new MicroOp
    }))
    val sel = Flipped(ValidIO(UInt(iqIdxWidth.W)))
    val out = ValidIO(new MicroOp)

    val redirectVec = Output(Vec(IssQueSize, Bool()))
    val readyVec = Output(Vec(IssQueSize, Bool()))
    val validVec = Input(Vec(IssQueSize, Bool()))
    val indexVec = Input(Vec(IssQueSize, UInt(iqIdxWidth.W)))

    val fastUopOut = ValidIO(new MicroOp)
    val fastUopsIn = Flipped(Vec(fastPortsCnt, ValidIO(new MicroOp)))
    val slowUops   = Flipped(Vec(slowPortsCnt, ValidIO(new MicroOp)))

    val listen = Output(Vec(srcNum, Vec(iqSize, Vec(fastPortsCnt + slowPortsCnt, Bool()))))
    val enqSrcReady = Output(Vec(srcNum, Bool()))

    val stIssuePtr = if (exuCfg == Exu.ldExeUnitCfg) Input(new SqPtr()) else null
  })

  val selValid = io.sel.valid
  val enqPtr = io.in.bits.addr
  val enqPtrReg = RegNext(enqPtr)
  val enqEn  = io.in.valid
  val enqEnReg = RegNext(enqEn && !(io.redirect.valid || io.flush), init = false.B)
  val enqUop = io.in.bits.uop
  val enqUopReg = RegEnable(enqUop, selValid)
  val selPtr = io.sel.bits
  val selPtrReg = RegEnable(selPtr, selValid)
  val data = io.listen
  data.map(a => a.map(b => b.map(_ := false.B)))

  val fastUops = io.fastUopsIn
  val slowUops = io.slowUops
  val lastFastUops = RegNext(fastUops)

  def stateCheck(src: UInt, srcType: UInt): Bool = {
    (srcType =/= SrcType.reg && srcType =/= SrcType.fp) ||
    (srcType === SrcType.reg && src === 0.U)
  }
  val enqSrcSeq      = Seq(enqUop.psrc1, enqUop.psrc2, enqUop.psrc3)
  val enqSrcTypeSeq  = Seq(enqUop.ctrl.src1Type, enqUop.ctrl.src2Type, enqUop.ctrl.src3Type)
  val enqSrcStateSeq = Seq(enqUop.src1State, enqUop.src2State, enqUop.src3State)
  val enqSrcReady = (0 until srcNum).map(i =>
    stateCheck(enqSrcSeq(i), enqSrcTypeSeq(i)) || (enqSrcStateSeq(i) === SrcState.rdy)
  )
  io.enqSrcReady := enqSrcReady
  val srcUpdate = Wire(Vec(iqSize, Vec(srcNum, Bool())))
  val srcUpdateListen = Wire(Vec(iqSize, Vec(srcNum, Vec(fastPortsCnt + slowPortsCnt, Bool()))))
  srcUpdateListen.map(a => a.map(b => b.map(c => c := false.B )))
  srcUpdateListen.suggestName(s"srcUpdateListen")
  val srcUpdateVecReg = RegNext(srcUpdateListen, init = 0.U.asTypeOf(srcUpdateListen.cloneType))
  for (i <- 0 until iqSize) {
    for (j <- 0 until srcNum) {
      if (exuCfg == Exu.stExeUnitCfg && j == 0) {
        srcUpdate(i)(j) := Cat(srcUpdateVecReg(i)(j).zip(fastPortsCfg ++ slowPortsCfg).filter(_._2.writeIntRf).map(_._1)).orR
      } else {
        srcUpdate(i)(j) := Cat(srcUpdateVecReg(i)(j)).orR
      }
    }
  }

  val srcQueue      = RegInit(VecInit(Seq.fill(iqSize)(VecInit(Seq.fill(srcNum)(false.B)))))
  when (enqEn) {
    srcQueue(enqPtr).zip(enqSrcReady).map{ case (s, e) => s := e }
  }
  // NOTE: delay one cycle for fp src will come one cycle later than usual
  if (exuCfg == Exu.stExeUnitCfg) {
    when (enqEnReg && RegNext(enqUop.ctrl.src2Type === SrcType.fp && enqSrcReady(1))) {
      srcQueue(enqPtrReg)(1) := true.B
    }
    when (enqEn) {
      when (enqUop.ctrl.src2Type === SrcType.fp) { srcQueue(enqPtr)(1) := false.B }
    }
  }
  val srcQueueWire = VecInit((0 until srcQueue.size).map(i => {
    VecInit((0 until srcQueue(i).size).map{j =>
      srcQueue(i)(j) || srcUpdate(i)(j)
    })
  }))
  for (i <- 0 until iqSize) {
    for (j <- 0 until srcNum) {
      when (srcQueueWire(i)(j) && !(enqPtr === i.U && io.in.valid)) { srcQueue(i)(j) := true.B }
    }
  }

  // load wait store
  io.readyVec := srcQueueWire.map(Cat(_).andR)
  if (exuCfg == Exu.ldExeUnitCfg) {
    val ldWait = Reg(Vec(iqSize, Bool()))
    val sqIdx  = Reg(Vec(iqSize, new SqPtr()))
    ldWait.zip(sqIdx).map{ case (lw, sq) =>
      when (!isAfter(sq, io.stIssuePtr)) {
        lw := true.B
      }
    }
    when (enqEn) {
      ldWait(enqPtr) := !enqUop.cf.loadWaitBit
      sqIdx(enqPtr)  := enqUop.sqIdx
    }
    ldWait.suggestName(s"${this.name}_ldWait")
    sqIdx.suggestName(s"${this.name}_sqIdx")
    io.readyVec := srcQueueWire.map(Cat(_).andR).zip(ldWait).map{ case (s, l) => s&l }
  }

  val redirectHit = io.redirectVec(selPtr)
  val uop = Module(new SyncDataModuleTemplate(new MicroOp, iqSize, 1, 1))

  uop.io.raddr(0) := selPtr
  io.out.valid    := RegNext(selValid && ~redirectHit)
  io.out.bits     := uop.io.rdata(0)
  uop.io.wen(0)   := enqEn
  uop.io.waddr(0) := enqPtr
  uop.io.wdata(0) := enqUop

  class fastSendUop extends XSBundle {
    val pdest = UInt(PhyRegIdxWidth.W)
    val rfWen = Bool()
    val fpWen = Bool()
    def apply(uop: MicroOp) = {
      this.pdest := uop.pdest
      this.rfWen := uop.ctrl.rfWen
      this.fpWen := uop.ctrl.fpWen
      this
    }
  }

  val roqIdx = Reg(Vec(IssQueSize, new RoqPtr))
  when (enqEn) {
    roqIdx(enqPtr) := enqUop.roqIdx
  }
  io.redirectVec.zip(roqIdx).map{ case (red, roq) =>
    red := roq.needFlush(io.redirect, io.flush)
  }
  io.out.bits.roqIdx := roqIdx(selPtrReg)

  io.fastUopOut := DontCare
  if (fastWakeup) {
    val asynUop = Reg(Vec(iqSize, new fastSendUop))
    when (enqEn) { asynUop(enqPtr) := (Wire(new fastSendUop)).apply(enqUop) }
    val asynIdxUop = (0 until iqSize).map(i => asynUop(io.indexVec(i)) )
    val readyIdxVec = (0 until iqSize).map(i => io.validVec(i) && Cat(srcQueueWire(io.indexVec(i))).andR )
    val fastAsynUop = ParallelPriorityMux(readyIdxVec zip asynIdxUop)
    val fastRoqIdx = ParallelPriorityMux(readyIdxVec zip (0 until iqSize).map(i => roqIdx(io.indexVec(i))))
    val fastSentUop = Wire(new MicroOp)
    fastSentUop := DontCare
    fastSentUop.pdest := fastAsynUop.pdest
    fastSentUop.ctrl.rfWen := fastAsynUop.rfWen
    fastSentUop.ctrl.fpWen := fastAsynUop.fpWen

    if (fixedDelay == 0) {
      io.fastUopOut.valid := selValid
      io.fastUopOut.bits  := fastSentUop
    } else {
      val bpQueue = Module(new BypassQueue(fixedDelay))
      bpQueue.io.in.valid := selValid
      bpQueue.io.in.bits  := fastSentUop
      bpQueue.io.in.bits.roqIdx := fastRoqIdx
      bpQueue.io.redirect := io.redirect
      bpQueue.io.flush    := io.flush
      io.fastUopOut.valid := bpQueue.io.out.valid
      io.fastUopOut.bits  := bpQueue.io.out.bits
    }

    val fastSentUopReg = RegNext(fastAsynUop)
    io.out.bits.pdest := fastSentUopReg.pdest
    io.out.bits.ctrl.rfWen := fastSentUopReg.rfWen
    io.out.bits.ctrl.fpWen := fastSentUopReg.fpWen
  }

  val psrc = (0 until srcNum).map(i => Module(new SingleSrcCAM(UInt(PhyRegIdxWidth.W), iqSize, fastPortsCnt + slowPortsCnt, true)).io)
  psrc.map(_.w.valid := false.B)
  val entryListenHit = psrc.map{src =>
    for (i <- 0 until fastPortsCnt) { src.r.req(i) := io.fastUopsIn(i).bits.pdest }
    for (i <- 0 until slowPortsCnt) { src.r.req(i + fastPortsCnt) := io.slowUops(i).bits.pdest }
    src.r.resp
  }
  val srcIsZero = psrc.map{ src => src.zero }
  psrc.map(_.w.bits.addr  := enqPtr)
  psrc.map(_.w.valid := enqEn)
  val enqSrcSeqChecked = enqSrcSeq.zip(enqSrcTypeSeq).map{ case (s, t) =>
    Mux(t === SrcType.fp || t === SrcType.reg, s, 0.U)} // NOTE: if pc/imm -> 0.U and reg (means don't hit)
  psrc.zip(enqSrcSeqChecked).map{ case (p,s) => p.w.bits.data := s }

  // TODO: later, only store will need psrcType
  val psrcType = Reg(Vec(srcNum, Vec(iqSize, Bool()))) // fp: false | other: true
  (0 until srcNum).foreach{ i =>
    when (enqEn) {
      psrcType(i)(enqPtr) := enqSrcTypeSeq(i) =/= SrcType.fp
    }
  }

  def listenHitEnq(uop: MicroOp, src: UInt, srctype: UInt): Bool = {
    (src === uop.pdest) &&
    ((srctype === SrcType.reg && uop.ctrl.rfWen && src=/=0.U) ||
     (srctype === SrcType.fp  && uop.ctrl.fpWen))
  }

  def listenHitEntry(src: Int, port: Int, addr: Int, uop: MicroOp): Bool = {
    entryListenHit(src)(port)(addr) &&
    ((psrcType(src)(addr) && uop.ctrl.rfWen && !srcIsZero(src)(addr)) ||
     (!psrcType(src)(addr)  && uop.ctrl.fpWen))
  }

  for (j <- 0 until srcNum) {
    for (i <- 0 until iqSize) {
      for (k <- 0 until fastPortsCnt) {
        val fastHit = listenHitEntry(j, k, i, fastUops(k).bits) && fastUops(k).valid
        val fastHitNoConflict = fastHit && !(enqPtr===i.U && enqEn)
        when (fastHitNoConflict) { srcUpdateListen(i)(j)(k) := true.B }
        when (RegNext(fastHitNoConflict) && !(enqPtr===i.U && enqEn)) { data(j)(i)(k) := true.B }
      }
      for (k <- 0 until slowPortsCnt) {
        val slowHit = listenHitEntry(j, k + fastPortsCnt, i, slowUops(k).bits) && slowUops(k).valid
        val slowHitNoConflict = slowHit && !(enqPtr===i.U && enqEn)
        when (slowHitNoConflict) { srcUpdateListen(i)(j)(k+fastPortsCnt) := true.B }
        when (slowHitNoConflict) { data(j)(i)(k + fastPortsCnt) := true.B }
      }
    }
  }

  // enq listen
  for (j <- 0 until srcNum) {
    for (k <- 0 until fastPortsCnt) {
      val fastHit = listenHitEnq(fastUops(k).bits, enqSrcSeq(j), enqSrcTypeSeq(j)) && enqEn && fastUops(k).valid
      val lastFastHit = listenHitEnq(lastFastUops(k).bits, enqSrcSeq(j), enqSrcTypeSeq(j)) && enqEn && lastFastUops(k).valid
      when (fastHit || lastFastHit) { srcUpdateListen(enqPtr)(j)(k) := true.B }
      when (lastFastHit)            { data(j)(enqPtr)(k) := true.B }
      when (RegNext(fastHit && !(io.redirect.valid || io.flush)))       { data(j)(enqPtrReg)(k) := true.B }
    }
    for (k <- 0 until slowPortsCnt) {
      val slowHit = listenHitEnq(slowUops(k).bits, enqSrcSeq(j), enqSrcTypeSeq(j)) && enqEn && slowUops(k).valid
      when (slowHit) {
        srcUpdateListen(enqPtr)(j)(k+fastPortsCnt) := true.B
        data(j)(enqPtr)(k + fastPortsCnt) := true.B
      }
    }
  }
}

class RSDataSingleSrc(srcLen: Int, numEntries: Int, numListen: Int, writePort: Int = 1) extends XSModule {
  val io = IO(new Bundle {
    val r = new Bundle {
      // val valid = Bool() // NOTE: if read valid is necessary, but now it is not completed
      val addr = Input(UInt(log2Up(numEntries).W))
      val rdata = Output(UInt(srcLen.W))
    }
    val w = Input(Vec(writePort, new Bundle {
      val wen = Bool()
      val addr = UInt(log2Up(numEntries).W)
      val wdata = UInt(srcLen.W)
    }))
    val listen = Input(new Bundle {
      val wdata = Vec(numListen, UInt(srcLen.W))
      val wen = Vec(numEntries, Vec(numListen, Bool()))
    })
  })

  val value = Reg(Vec(numEntries, UInt(srcLen.W)))

  val wMaskT = io.w.map(w => Mux(w.wen, UIntToOH(w.addr)(numEntries-1, 0), 0.U(numEntries.W)))
  val wMask = (0 until numEntries).map(i =>
                (0 until writePort).map(j =>
                  wMaskT(j)(i)
              ))
  val wData = io.w.map(w => w.wdata)
  val data = io.listen.wdata ++ io.w.map(_.wdata)
  val wen = io.listen.wen.zip(wMask).map{ case (w, m) => w ++ m }
  for (i <- 0 until numEntries) {
    when (Cat(wen(i)).orR) {
      value(i) := ParallelMux(wen(i) zip data)
      // assert(RegNext(PopCount(wen(i))===0.U || PopCount(wen(i))===1.U), s"${i}")
    }
  }

  io.r.rdata := value(RegNext(io.r.addr)) // NOTE: the read addr will arrive one cycle before
}

class ReservationStationData
(
  val exuCfg: ExuConfig,
  iqSize: Int,
  srcLen: Int,
  fastPortsCfg: Seq[ExuConfig],
  slowPortsCfg: Seq[ExuConfig],
  fixedDelay: Int,
  fastWakeup: Boolean,
  feedback: Boolean,
) extends XSModule {
  val iqIdxWidth = log2Up(iqSize)
  val nonBlocked = fixedDelay >= 0
  val srcNum = if (exuCfg == Exu.jumpExeUnitCfg) 2 else max(exuCfg.intSrcCnt, exuCfg.fpSrcCnt)
  val fastPortsCnt = fastPortsCfg.size
  val slowPortsCnt = slowPortsCfg.size
  require(nonBlocked==fastWakeup)

  val io = IO(new XSBundle {
    val srcRegValue = Vec(srcNum, Input(UInt(srcLen.W)))
    val fpRegValue = if (exuCfg == Exu.stExeUnitCfg) Input(UInt(srcLen.W)) else null
    val jumpPc = if(exuCfg == Exu.jumpExeUnitCfg) Input(UInt(VAddrBits.W)) else null
    val jalr_target = if(exuCfg == Exu.jumpExeUnitCfg) Input(UInt(VAddrBits.W)) else null
    val in  = Input(new Bundle {
      val valid = Input(Bool())
      val addr = Input(UInt(iqIdxWidth.W))
      val uop = Input(new MicroOp)
      val enqSrcReady = Input(Vec(srcNum, Bool()))
    })

    val listen = new Bundle {
      val wen = Input(Vec(srcNum, Vec(iqSize, Vec(fastPortsCnt + slowPortsCnt, Bool()))))
      val wdata = Input(Vec(fastPortsCnt + slowPortsCnt, UInt(srcLen.W)))
    }

    val sel = Input(UInt(iqIdxWidth.W))
    val out = Output(Vec(srcNum, UInt(srcLen.W)))
    val pc = if(exuCfg == Exu.jumpExeUnitCfg) Output(UInt(VAddrBits.W)) else null
  })

  val enqUopReg = RegEnable(io.in.uop, io.in.valid)

  // Data : single read, multi write
  // ------------------------
  val data = if (exuCfg == Exu.stExeUnitCfg) {
    val baseListenWidth = (fastPortsCfg ++ slowPortsCfg).filter(_.writeIntRf).size
    val srcBase = Module(new RSDataSingleSrc(srcLen, iqSize, baseListenWidth, 1))
    val srcData = Module(new RSDataSingleSrc(srcLen, iqSize, fastPortsCnt + slowPortsCnt, 2))
    srcBase.suggestName(s"${this.name}_data0")
    srcData.suggestName(s"${this.name}_data1")
    Seq(srcBase.io, srcData.io)
  } else {
    (0 until srcNum).map{i =>
      val d = Module(new RSDataSingleSrc(srcLen, iqSize, fastPortsCnt + slowPortsCnt, 1))
      d.suggestName(s"${this.name}_data${i}")
      d.io
    }
  }
  (0 until srcNum).foreach{ i =>
    if (exuCfg == Exu.stExeUnitCfg && i == 0) {
      data(i).listen.wen := VecInit(io.listen.wen(i).map(a => VecInit(a.zip((fastPortsCfg ++ slowPortsCfg).map(_.writeIntRf)).filter(_._2).map(_._1))))
      data(i).listen.wdata := io.listen.wdata.zip((fastPortsCfg ++ slowPortsCfg).map(_.writeIntRf)).filter(_._2).map(_._1)
    } else {
      data(i).listen.wen := io.listen.wen(i)
      data(i).listen.wdata := io.listen.wdata
    }
  }

  val addrReg = RegEnable(io.in.addr, io.in.valid)
  val enqSrcReadyReg = io.in.enqSrcReady.map(r => RegNext(r && io.in.valid))
  data.map(_.w(0).addr := addrReg)
  data.zip(enqSrcReadyReg).map{ case (src, ready) => src.w(0).wen := ready }

  val pcMem = if(exuCfg == Exu.jumpExeUnitCfg)
    Some(Module(new SyncDataModuleTemplate(UInt(VAddrBits.W), iqSize, numRead = 1, numWrite = 1))) else None

  if(pcMem.nonEmpty){
    pcMem.get.io.wen(0) := RegNext(io.in.valid)
    pcMem.get.io.waddr(0) := addrReg
    pcMem.get.io.wdata(0) := io.jumpPc
  }

  exuCfg match {
    case Exu.jumpExeUnitCfg =>
      val src1Mux = Mux(enqUopReg.ctrl.src1Type === SrcType.pc,
                        SignExt(io.jumpPc, XLEN),
                        io.srcRegValue(0)
                    )
      // data.io.w.bits.data(0) := src1Mux
      data(0).w(0).wdata := src1Mux
      data(1).w(0).wdata := io.jalr_target

    case Exu.aluExeUnitCfg =>
      data(0).w(0).wdata := io.srcRegValue(0)
      // alu only need U type and I type imm
      val imm32 = Mux(enqUopReg.ctrl.selImm === SelImm.IMM_U,
                    ImmUnion.U.toImm32(enqUopReg.ctrl.imm),
                    ImmUnion.I.toImm32(enqUopReg.ctrl.imm)
                  )
      val imm64 = SignExt(imm32, XLEN)
      val src2Mux = Mux(enqUopReg.ctrl.src2Type === SrcType.imm,
                      imm64, io.srcRegValue(1)
                    )
      data(1).w(0).wdata := src2Mux

    case Exu.stExeUnitCfg =>
      (0 until srcNum).foreach(i => data(i).w(0).wdata := io.srcRegValue(i) )
      data(1).w(1).wdata := io.fpRegValue
      data(1).w(1).addr := RegNext(addrReg)
      data(1).w(1).wen   := RegNext(enqSrcReadyReg(1) && enqUopReg.ctrl.src2Type === SrcType.fp)
      data(1).w(0).wen   := enqSrcReadyReg(1) && enqUopReg.ctrl.src2Type =/= SrcType.fp

    case _ =>
      (0 until srcNum).foreach(i => data(i).w(0).wdata := io.srcRegValue(i) )
  }
  // deq
  data.map(_.r.addr := io.sel)
  io.out := data.map(_.r.rdata)
  if(pcMem.nonEmpty){
    pcMem.get.io.raddr(0) := io.sel
    io.pc := pcMem.get.io.rdata(0)
  }
}<|MERGE_RESOLUTION|>--- conflicted
+++ resolved
@@ -397,8 +397,6 @@
 
   assert(RegNext(Mux(tailPtr.flag, tailPtr.value===0.U, true.B)))
 
-<<<<<<< HEAD
-  XSPerfAccumulate("sizeMultiCycle", iqSize.U)
   XSPerfAccumulate("enq", enqueue)
   XSPerfAccumulate("issueFire", issueFire)
   XSPerfAccumulate("issueValid", issueValid)
@@ -406,29 +404,13 @@
   XSPerfAccumulate("bubbleBlockEnq", haveBubble && !io.enq.ready)
   XSPerfAccumulate("validButNotSel", PopCount(selectMask) - haveReady)
   
-  XSPerfAccumulate("utilization", io.numExist)
+  QueuePerf(iqSize, io.numExist, !io.enq.ready)
   XSPerfAccumulate("validUtil", PopCount(validQueue))
   XSPerfAccumulate("emptyUtil", io.numExist - PopCount(validQueue) - PopCount(stateQueue.map(_ === s_replay)) - PopCount(stateQueue.map(_ === s_wait))) // NOTE: hard to count, use utilization - nonEmpty
   XSPerfAccumulate("readyUtil", PopCount(readyIdxQueue))
   XSPerfAccumulate("selectUtil", PopCount(selectMask))
   XSPerfAccumulate("waitUtil", PopCount(stateQueue.map(_ === s_wait)))
   XSPerfAccumulate("replayUtil", PopCount(stateQueue.map(_ === s_replay)))
-=======
-  XSPerf("enq", enqueue)
-  XSPerf("issueFire", issueFire)
-  XSPerf("issueValid", issueValid)
-  XSPerf("exuBlockDeq", issueValid && !io.deq.ready)
-  XSPerf("bubbleBlockEnq", haveBubble && !io.enq.ready)
-  XSPerf("validButNotSel", PopCount(selectMask) - haveReady)
-  
-  QueuePerf(iqSize, io.numExist, !io.enq.ready)
-  XSPerf("validUtil", PopCount(validQueue))
-  XSPerf("emptyUtil", io.numExist - PopCount(validQueue) - PopCount(stateQueue.map(_ === s_replay)) - PopCount(stateQueue.map(_ === s_wait))) // NOTE: hard to count, use utilization - nonEmpty
-  XSPerf("readyUtil", PopCount(readyIdxQueue))
-  XSPerf("selectUtil", PopCount(selectMask))
-  XSPerf("waitUtil", PopCount(stateQueue.map(_ === s_wait)))
-  XSPerf("replayUtil", PopCount(stateQueue.map(_ === s_replay)))
->>>>>>> f5089e26
 
   
   if (!feedback && nonBlocked) {
