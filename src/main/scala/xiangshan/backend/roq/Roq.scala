package xiangshan.backend.roq

import chisel3._
import chisel3.util._
import xiangshan._
import utils._
import chisel3.util.experimental.BoringUtils
import xiangshan.backend.decode.XSTrap

// A "just-enough" Roq
class Roq(implicit val p: XSConfig) extends XSModule {
  val io = IO(new Bundle() {
    val brqRedirect = Input(Valid(new Redirect))
    val dp1Req = Vec(RenameWidth, Flipped(DecoupledIO(new MicroOp)))
    val roqIdxs = Output(Vec(RenameWidth, UInt(RoqIdxWidth.W)))
    val redirect = Output(Valid(new Redirect))
    // exu + brq
    val exeWbResults = Vec(exuParameters.ExuCnt + 1, Flipped(ValidIO(new ExuOutput)))
    val commits = Vec(CommitWidth, Valid(new RoqCommit))
    val scommit = Output(UInt(3.W))
  })

  val numWbPorts = io.exeWbResults.length

  val microOp = Mem(RoqSize, new MicroOp)
  // val brMask = Reg(Vec(RoqSize, UInt(BrqSize.W)))
  val valid = RegInit(VecInit(List.fill(RoqSize)(false.B)))
  val writebacked = Reg(Vec(RoqSize, Bool()))
  val redirect = Reg(Vec(RoqSize, new Redirect))

  val exuData = Reg(Vec(RoqSize, UInt(XLEN.W)))//for debug
  val exuDebug = Reg(Vec(RoqSize, new DebugBundle))//for debug

  val ringBufferHeadExtended = RegInit(0.U(RoqIdxWidth.W))
  val ringBufferTailExtended = RegInit(0.U(RoqIdxWidth.W))
  val ringBufferWalkExtended = Reg(UInt(RoqIdxWidth.W))
  val ringBufferWalkTarget = Reg(UInt(RoqIdxWidth.W))
  val ringBufferHead = ringBufferHeadExtended(InnerRoqIdxWidth-1,0)
  val ringBufferTail = ringBufferTailExtended(InnerRoqIdxWidth-1,0)
  val ringBufferWalk = ringBufferWalkExtended(InnerRoqIdxWidth-1,0)
  val ringBufferEmpty = ringBufferHead === ringBufferTail && ringBufferHeadExtended(InnerRoqIdxWidth)===ringBufferTailExtended(InnerRoqIdxWidth)
  val ringBufferFull = ringBufferHead === ringBufferTail && ringBufferHeadExtended(InnerRoqIdxWidth)=/=ringBufferTailExtended(InnerRoqIdxWidth)
  val ringBufferAllowin = !ringBufferFull 

  val s_idle :: s_walk :: s_extrawalk :: Nil = Enum(3)
  val state = RegInit(s_idle)

  // Dispatch
  val csrEnRoq = io.dp1Req.map(i => i.bits.ctrl.fuType === FuType.csr)
  val hasCsr = RegInit(false.B)
  XSError(!(hasCsr && state =/= s_idle), "CSR block should only happen in s_idle\n")
  when(ringBufferEmpty){ hasCsr:= false.B }
  val validDispatch = VecInit((0 until RenameWidth).map(io.dp1Req(_).valid)).asUInt
  XSDebug("(ready, valid): ")
  for (i <- 0 until RenameWidth) {
    val offset = if(i==0) 0.U else PopCount(validDispatch(i-1,0))
    when(io.dp1Req(i).fire()){
      microOp(ringBufferHead+offset) := io.dp1Req(i).bits
      valid(ringBufferHead+offset) := true.B
      writebacked(ringBufferHead+offset) := false.B
      when(csrEnRoq(i)){ hasCsr := true.B }
    }
    io.dp1Req(i).ready := (ringBufferAllowin && !valid(ringBufferHead+offset) && state === s_idle) &&
      (!csrEnRoq(i) || ringBufferEmpty) &&
      !hasCsr
    io.roqIdxs(i) := ringBufferHeadExtended+offset
    XSDebug(false, true.B, "(%d, %d) ", io.dp1Req(i).ready, io.dp1Req(i).valid)
  }
  XSDebug(false, true.B, "\n")

  val firedDispatch = VecInit((0 until CommitWidth).map(io.dp1Req(_).fire())).asUInt
  when(firedDispatch.orR){
    ringBufferHeadExtended := ringBufferHeadExtended + PopCount(firedDispatch)
    XSInfo("dispatched %d insts\n", PopCount(firedDispatch))
  }

  // Writeback
  val firedWriteback = VecInit((0 until numWbPorts).map(io.exeWbResults(_).fire())).asUInt
  XSInfo(PopCount(firedWriteback) > 0.U, "writebacked %d insts\n", PopCount(firedWriteback))
  for(i <- 0 until numWbPorts){
    when(io.exeWbResults(i).fire()){
      writebacked(io.exeWbResults(i).bits.uop.roqIdx) := true.B
      exuData(io.exeWbResults(i).bits.uop.roqIdx) := io.exeWbResults(i).bits.data
      exuDebug(io.exeWbResults(i).bits.uop.roqIdx) := io.exeWbResults(i).bits.debug
      XSInfo(io.exeWbResults(i).valid, "writebacked pc 0x%x wen %d data 0x%x ldst %d pdst %d skip %x\n", 
        microOp(io.exeWbResults(i).bits.uop.roqIdx).cf.pc,
        microOp(io.exeWbResults(i).bits.uop.roqIdx).ctrl.rfWen,
        io.exeWbResults(i).bits.data,
        microOp(io.exeWbResults(i).bits.uop.roqIdx).ctrl.ldest, 
        io.exeWbResults(i).bits.uop.pdest,
        io.exeWbResults(i).bits.debug.isMMIO
      )
    }
  }

  // Commit uop to Rename
  val shouldWalkVec = Wire(Vec(CommitWidth, Bool()))
  shouldWalkVec(0) := ringBufferWalkExtended =/= ringBufferWalkTarget
  (1 until CommitWidth).map(i => shouldWalkVec(i) := (ringBufferWalkExtended - i.U) =/= ringBufferWalkTarget && shouldWalkVec(i - 1))
  val walkFinished = (0 until CommitWidth).map(i => (ringBufferWalkExtended - i.U) === ringBufferWalkTarget).reduce(_||_) //FIXIT!!!!!!

  // extra space is used weh roq has no enough space, but mispredict recovery needs such info to walk regmap
  val needExtraSpaceForMPR = WireInit(VecInit(List.tabulate(RenameWidth)(i => io.brqRedirect.valid && io.dp1Req(i).valid && !io.dp1Req(i).ready)))
  val extraSpaceForMPR = Reg(Vec(RenameWidth, new MicroOp))
  val usedSpaceForMPR = Reg(Vec(RenameWidth, Bool()))

  for(i <- 0 until CommitWidth){
    io.commits(i) := DontCare
    switch(state){
      is(s_idle){
        val canCommit = if(i!=0) io.commits(i-1).valid else true.B
        io.commits(i).valid := valid(ringBufferTail+i.U) && writebacked(ringBufferTail+i.U) && canCommit
        io.commits(i).bits.uop := microOp(ringBufferTail+i.U)
        when(io.commits(i).valid){valid(ringBufferTail+i.U) := false.B}
        XSInfo(io.commits(i).valid,
          "retired pc %x wen %d ldst %d data %x\n",
          microOp(ringBufferTail+i.U).cf.pc,
          microOp(ringBufferTail+i.U).ctrl.rfWen,
          microOp(ringBufferTail+i.U).ctrl.ldest,
          exuData(ringBufferTail+i.U)
        )
        XSInfo(io.commits(i).valid && exuDebug(ringBufferTail+i.U).isMMIO,
          "difftest skiped pc0x%x\n",
          microOp(ringBufferTail+i.U).cf.pc
        )
      }

      is(s_walk){
        io.commits(i).valid := valid(ringBufferWalk-i.U) && shouldWalkVec(i)
        io.commits(i).bits.uop := microOp(ringBufferWalk-i.U)
        when(shouldWalkVec(i)){
          valid(ringBufferWalk-i.U) := false.B
        }
        XSInfo(io.commits(i).valid && shouldWalkVec(i), "walked pc %x wen %d ldst %d data %x\n", 
          microOp(ringBufferWalk-i.U).cf.pc, 
          microOp(ringBufferWalk-i.U).ctrl.rfWen, 
          microOp(ringBufferWalk-i.U).ctrl.ldest, 
          exuData(ringBufferWalk-i.U)
        )
      }

      is(s_extrawalk){
        io.commits(i).valid := usedSpaceForMPR(RenameWidth-i-1)
        io.commits(i).bits.uop := extraSpaceForMPR(RenameWidth-i-1)
        state := s_walk
        XSInfo(io.commits(i).valid, "use extra space walked pc %x wen %d ldst %d\n", 
          extraSpaceForMPR((RenameWidth-i-1).U).cf.pc, 
          extraSpaceForMPR((RenameWidth-i-1).U).ctrl.rfWen, 
          extraSpaceForMPR((RenameWidth-i-1).U).ctrl.ldest
        )
      }
    }
    io.commits(i).bits.isWalk := state =/= s_idle
  }

  val validCommit = VecInit((0 until CommitWidth).map(i => io.commits(i).valid)).asUInt
  when(state===s_walk) {
    //exit walk state when all roq entry is commited
    when(walkFinished) {
      state := s_idle
    }
    ringBufferWalkExtended := ringBufferWalkExtended - CommitWidth.U
    // ringBufferWalkExtended := ringBufferWalkExtended - validCommit
    XSInfo("rolling back: head %d tail %d walk %d:%d\n", ringBufferHead, ringBufferTail, ringBufferWalkExtended(InnerRoqIdxWidth), ringBufferWalk)
  }

  // move tail ptr
  when(state === s_idle){
    ringBufferTailExtended := ringBufferTailExtended + PopCount(validCommit)
  }
  val retireCounter = Mux(state === s_idle, PopCount(validCommit), 0.U)

  XSInfo(retireCounter > 0.U, "retired %d insts\n", retireCounter)

  // commit store to lsu
  val validScommit = WireInit(VecInit((0 until CommitWidth).map(i => state === s_idle && io.commits(i).valid && microOp(ringBufferTail+i.U).ctrl.fuType === FuType.stu && microOp(ringBufferTail+i.U).ctrl.fuOpType(3)))) //FIXIT
  io.scommit := PopCount(validScommit.asUInt)

  // when redirect, walk back roq entries
  when(io.brqRedirect.valid){
    state := s_walk
    ringBufferWalkExtended := ringBufferHeadExtended - 1.U + PopCount(firedDispatch)
    ringBufferWalkTarget := io.brqRedirect.bits.roqIdx
    ringBufferHeadExtended := io.brqRedirect.bits.roqIdx + 1.U
  }

  // no enough space for walk, allocate extra space
  when(needExtraSpaceForMPR.asUInt.orR && io.brqRedirect.valid){
    usedSpaceForMPR := needExtraSpaceForMPR
    (0 until RenameWidth).map(i => extraSpaceForMPR(i) := io.dp1Req(i).bits)
    state := s_extrawalk
    XSDebug("roq full, switched to s_extrawalk. needExtraSpaceForMPR: %b\n", needExtraSpaceForMPR.asUInt)
  }

  // roq redirect only used for exception
  io.redirect := DontCare //TODO
  io.redirect.valid := false.B //TODO

  // debug info
  XSDebug("head %d:%d tail %d:%d\n", ringBufferHeadExtended(InnerRoqIdxWidth), ringBufferHead, ringBufferTailExtended(InnerRoqIdxWidth), ringBufferTail)
  XSDebug("")
  for(i <- 0 until RoqSize){
    XSDebug(false, !valid(i), "-")
    XSDebug(false, valid(i) && writebacked(i), "w")
    XSDebug(false, valid(i) && !writebacked(i), "v")
  }
  XSDebug(false, true.B, "\n")

  for(i <- 0 until RoqSize){
    if(i % 4 == 0) XSDebug("")
    XSDebug(false, true.B, "%x ", microOp(i).cf.pc)
    XSDebug(false, !valid(i), "- ")
    XSDebug(false, valid(i) && writebacked(i), "w ")
    XSDebug(false, valid(i) && !writebacked(i), "v ")
    if(i % 4 == 3) XSDebug(false, true.B, "\n")
  }

  //difftest signals
  val firstValidCommit = ringBufferTail + PriorityMux(validCommit, VecInit(List.tabulate(CommitWidth)(_.U)))
  val emptyCsr = WireInit(0.U(64.W))

  val skip = Wire(Vec(CommitWidth, Bool()))
  val wen = Wire(Vec(CommitWidth, Bool()))
  val wdata = Wire(Vec(CommitWidth, UInt(XLEN.W)))
  val wdst = Wire(Vec(CommitWidth, UInt(32.W)))
  val wpc = Wire(Vec(CommitWidth, UInt(VAddrBits.W)))
  val trapVec = Wire(Vec(CommitWidth, Bool()))
  for(i <- 0 until CommitWidth){
    // io.commits(i).valid
    val idx = ringBufferTail+i.U
    val uop = microOp(idx)
    skip(i) := exuDebug(idx).isMMIO && io.commits(i).valid
    wen(i) := io.commits(i).valid && uop.ctrl.rfWen && uop.ctrl.ldest =/= 0.U
    wdata(i) := exuData(idx)
    wdst(i) := uop.ctrl.ldest
    wpc(i) := uop.cf.pc
    trapVec(i) := io.commits(i).valid && (state===s_idle) && uop.ctrl.isXSTrap
  }
  val instrCnt = RegInit(0.U(64.W))
  instrCnt := instrCnt + retireCounter
  val hitTrap = trapVec.reduce(_||_)
  val trapCode = PriorityMux(wdata.zip(trapVec).map(x => x._2 -> x._1))
  val trapPC = PriorityMux(wpc.zip(trapVec).map(x => x._2 ->x._1))

  if(!p.FPGAPlatform){
    BoringUtils.addSource(RegNext(retireCounter), "difftestCommit")
    BoringUtils.addSource(RegNext(microOp(firstValidCommit).cf.pc), "difftestThisPC")//first valid PC
    BoringUtils.addSource(RegNext(microOp(firstValidCommit).cf.instr), "difftestThisINST")//first valid inst
    BoringUtils.addSource(RegNext(skip.asUInt), "difftestSkip")
    BoringUtils.addSource(RegNext(false.B), "difftestIsRVC")//FIXIT
    BoringUtils.addSource(RegNext(wen.asUInt), "difftestWen")
    BoringUtils.addSource(RegNext(wpc), "difftestWpc")
    BoringUtils.addSource(RegNext(wdata), "difftestWdata")
    BoringUtils.addSource(RegNext(wdst), "difftestWdst")
    BoringUtils.addSource(RegNext(0.U), "difftestIntrNO")
    //TODO: skip insts that commited in the same cycle ahead of exception

    class Monitor extends BlackBox {
      val io = IO(new Bundle {
        val clk = Input(Clock())
        val reset = Input(Reset())
        val isNoopTrap = Input(Bool())
        val trapCode = Input(UInt(32.W))
        val trapPC = Input(UInt(64.W))
        val cycleCnt = Input(UInt(64.W))
        val instrCnt = Input(UInt(64.W))
      })
    }

    val debugMonitor =  Module(new Monitor)
    debugMonitor.io.clk := this.clock
    debugMonitor.io.reset := this.reset
    debugMonitor.io.isNoopTrap := hitTrap
    debugMonitor.io.trapCode := trapCode
    debugMonitor.io.trapPC := trapPC
    debugMonitor.io.cycleCnt := GTimer()
    debugMonitor.io.instrCnt := instrCnt

<<<<<<< HEAD
    // BPU temp Perf Cnt
    // if(EnableBPU){
    //   BoringUtils.addSource(hitTrap, "XSTRAP_BPU")
    // }
=======
    if(EnableBPU){
      BoringUtils.addSource(hitTrap, "XSTRAP")
    }
>>>>>>> 8a8250e2
  }
}<|MERGE_RESOLUTION|>--- conflicted
+++ resolved
@@ -276,15 +276,8 @@
     debugMonitor.io.cycleCnt := GTimer()
     debugMonitor.io.instrCnt := instrCnt
 
-<<<<<<< HEAD
-    // BPU temp Perf Cnt
-    // if(EnableBPU){
-    //   BoringUtils.addSource(hitTrap, "XSTRAP_BPU")
-    // }
-=======
     if(EnableBPU){
       BoringUtils.addSource(hitTrap, "XSTRAP")
     }
->>>>>>> 8a8250e2
   }
 }