package xiangshan.backend.roq

import chisel3.ExcitingUtils._
import chisel3._
import chisel3.util._
import xiangshan._
import utils._
import xiangshan.backend.LSUOpType
import xiangshan.backend.fu.fpu.Fflags
object roqDebugId extends Function0[Integer] {
  var x = 0
  def apply(): Integer = {
    x = x + 1
    return x
  }
}

class RoqPtr extends CircularQueuePtr(RoqPtr.RoqSize) with HasCircularQueuePtrHelper {
  def needFlush(redirect: Valid[Redirect]): Bool = {
    redirect.valid && (redirect.bits.isException || redirect.bits.isFlushPipe || isAfter(this, redirect.bits.roqIdx))
  }
}

object RoqPtr extends HasXSParameter {
  def apply(f: Bool, v: UInt): RoqPtr = {
    val ptr = Wire(new RoqPtr)
    ptr.flag := f
    ptr.value := v
    ptr
  }
}

class RoqCSRIO extends XSBundle {
  val intrBitSet = Input(Bool())
  val trapTarget = Input(UInt(VAddrBits.W))

  val fflags = Output(new Fflags)
  val dirty_fs = Output(Bool())
}

class Roq(numWbPorts: Int) extends XSModule with HasCircularQueuePtrHelper {
  val io = IO(new Bundle() {
    val brqRedirect = Input(Valid(new Redirect))
    val memRedirect = Input(Valid(new Redirect))
    val enq = new Bundle {
      val canAccept = Output(Bool())
      val isEmpty = Output(Bool())
      val extraWalk = Vec(RenameWidth, Input(Bool()))
      val req = Vec(RenameWidth, Flipped(ValidIO(new MicroOp)))
      val resp = Vec(RenameWidth, Output(new RoqPtr))
    }
    val redirect = Output(Valid(new Redirect))
    val exception = Output(new MicroOp)
    // exu + brq
    val exeWbResults = Vec(numWbPorts, Flipped(ValidIO(new ExuOutput)))
    val commits = Vec(CommitWidth, Valid(new RoqCommit))
    val bcommit = Output(UInt(BrTagWidth.W))
    val roqDeqPtr = Output(new RoqPtr)
    val csr = new RoqCSRIO
  })

  // instvalid field
  val valid = RegInit(VecInit(List.fill(RoqSize)(false.B)))

  // status
  val writebacked = Reg(Vec(RoqSize, Bool()))

  // data for redirect, exception, etc.
  val flagBkup = RegInit(VecInit(List.fill(RoqSize)(false.B)))
  val exuFflags = Mem(RoqSize, new Fflags)

  // uop field used when commit
  // flushPipe (wb) (commit) (used in roq)
  // lidx (wb) (commit)
  // sidx (wb) (commit)
  // uop.ctrl.commitType (wb) (commit) (L/S)
  // exceptionVec (wb) (commit)
  // roqIdx (dispatch) (commit)
  // crossPageIPFFix (dispatch) (commit)

  // uop field used when walk
  // ctrl.fpWen (dispatch) (walk)
  // ctrl.rfWen (dispatch) (walk)
  // ldest (dispatch) (walk)

  // data for debug
  val microOp = Mem(RoqSize, new MicroOp)
  val debug_exuData = Reg(Vec(RoqSize, UInt(XLEN.W)))//for debug
  val debug_exuDebug = Reg(Vec(RoqSize, new DebugBundle))//for debug

  // ptr
  val enqPtrExt = RegInit(0.U.asTypeOf(new RoqPtr))
  val deqPtrExt = RegInit(0.U.asTypeOf(new RoqPtr))
  val walkPtrExt = Reg(new RoqPtr)
  val walkTgtExt = Reg(new RoqPtr)
  val enqPtr = enqPtrExt.value
  val deqPtr = deqPtrExt.value
  val walkPtr = walkPtrExt.value
  val isEmpty = enqPtr === deqPtr && enqPtrExt.flag ===deqPtrExt.flag
  val isFull = enqPtr === deqPtr && enqPtrExt.flag =/= deqPtrExt.flag
  val notFull = !isFull

  val emptyEntries = RoqSize.U - distanceBetween(enqPtrExt, deqPtrExt)

  val s_idle :: s_walk :: s_extrawalk :: Nil = Enum(3)
  val state = RegInit(s_idle)

  io.roqDeqPtr := deqPtrExt

  // common signal
  val enqPtrValPlus = Wire(Vec(RenameWidth, UInt(log2Up(RoqSize).W)))
  val enqPtrFlagPlus = Wire(Vec(RenameWidth, Bool()))
  for (i <- 0 until RenameWidth) {
    val offset = PopCount(io.enq.req.map(_.valid).take(i))
    val roqIdxExt = enqPtrExt + offset
    enqPtrValPlus(i) := roqIdxExt.value
    enqPtrFlagPlus(i) := roqIdxExt.flag
  }

  val deqPtrExtPlus = Wire(Vec(RenameWidth, UInt(log2Up(RoqSize).W)))
  for(i <- 0 until CommitWidth){
    val roqIdxExt = deqPtrExt + i.U
    deqPtrExtPlus(i) := roqIdxExt.value
  }

  // Dispatch
<<<<<<< HEAD
  val noSpecEnq = io.dp1Req.map(i => i.bits.ctrl.noSpecExec)
  val hasNoSpec = RegInit(false.B)
  when(isEmpty){ hasNoSpec:= false.B }
  val validDispatch = io.dp1Req.map(_.valid)
  val timer = GTimer()
  XSDebug("(ready, valid): ")
=======
  val hasBlockBackward = RegInit(false.B)
  val hasNoSpecExec = RegInit(false.B)
  // When blockBackward instruction leaves Roq (commit or walk), hasBlockBackward should be set to false.B
  val blockBackwardLeave = Cat(io.commits.map(c => c.valid && c.bits.uop.ctrl.blockBackward)).orR || io.redirect.valid
  when(blockBackwardLeave){ hasBlockBackward:= false.B }
  // When noSpecExec instruction commits (it should not be walked except when it has not entered Roq),
  // hasNoSpecExec should be set to false.B
  val noSpecExecCommit = Cat(io.commits.map(c => c.valid && !c.bits.isWalk && c.bits.uop.ctrl.noSpecExec)).orR || io.redirect.valid
  when(noSpecExecCommit){ hasNoSpecExec:= false.B }
  // Assertion on that noSpecExec should never be walked since it's the only instruction in Roq.
  // Extra walk should be ok since noSpecExec has not enter Roq.
  val walkNoSpecExec = Cat(io.commits.map(c => c.valid && c.bits.isWalk && c.bits.uop.ctrl.noSpecExec)).orR
  XSError(state =/= s_extrawalk && walkNoSpecExec, "noSpecExec should not walk\n")

  val validDispatch = io.enq.req.map(_.valid)
>>>>>>> a227884a
  for (i <- 0 until RenameWidth) {
    val offset = PopCount(validDispatch.take(i))
    val roqIdxExt = enqPtrExt + offset
    val roqIdx = roqIdxExt.value

    when(io.enq.req(i).valid) {
      microOp(roqIdx) := io.enq.req(i).bits
      when(io.enq.req(i).bits.ctrl.blockBackward) {
        hasBlockBackward := true.B
      }
      when(io.enq.req(i).bits.ctrl.noSpecExec) {
        hasNoSpecExec := true.B
      }
    }
    io.enq.resp(i) := roqIdxExt
  }

  val validEntries = distanceBetween(enqPtrExt, deqPtrExt)
  val firedDispatch = Cat(io.enq.req.map(_.valid))
  io.enq.canAccept := (validEntries <= (RoqSize - RenameWidth).U) && !hasBlockBackward
  io.enq.isEmpty   := isEmpty
  XSDebug(p"(ready, valid): ${io.enq.canAccept}, ${Binary(firedDispatch)}\n")

  val dispatchCnt = PopCount(firedDispatch)
  enqPtrExt := enqPtrExt + dispatchCnt
  when (firedDispatch.orR) {
    XSInfo("dispatched %d insts\n", dispatchCnt)
  }

  // Writeback
  val firedWriteback = io.exeWbResults.map(_.fire())
  XSInfo(PopCount(firedWriteback) > 0.U, "writebacked %d insts\n", PopCount(firedWriteback))
  for(i <- 0 until numWbPorts){
    when(io.exeWbResults(i).fire()){
      val wbIdxExt = io.exeWbResults(i).bits.uop.roqIdx
      val wbIdx = wbIdxExt.value
      microOp(wbIdx).cf.exceptionVec := io.exeWbResults(i).bits.uop.cf.exceptionVec
      microOp(wbIdx).lqIdx := io.exeWbResults(i).bits.uop.lqIdx
      microOp(wbIdx).sqIdx := io.exeWbResults(i).bits.uop.sqIdx
      microOp(wbIdx).ctrl.flushPipe := io.exeWbResults(i).bits.uop.ctrl.flushPipe
      microOp(wbIdx).diffTestDebugLrScValid := io.exeWbResults(i).bits.uop.diffTestDebugLrScValid
<<<<<<< HEAD
      microOp(wbIdx).debugInfo.issueTime := io.exeWbResults(i).bits.uop.debugInfo.issueTime
      microOp(wbIdx).debugInfo.writebackTime := io.exeWbResults(i).bits.uop.debugInfo.writebackTime
      exuData(wbIdx) := io.exeWbResults(i).bits.data
      exuDebug(wbIdx) := io.exeWbResults(i).bits.debug
=======
      debug_exuData(wbIdx) := io.exeWbResults(i).bits.data
      debug_exuDebug(wbIdx) := io.exeWbResults(i).bits.debug
>>>>>>> a227884a

      val debug_Uop = microOp(wbIdx)
      XSInfo(true.B,
        p"writebacked pc 0x${Hexadecimal(debug_Uop.cf.pc)} wen ${debug_Uop.ctrl.rfWen} " +
        p"data 0x${Hexadecimal(io.exeWbResults(i).bits.data)} ldst ${debug_Uop.ctrl.ldest} pdst ${debug_Uop.ctrl.ldest} " +
        p"skip ${io.exeWbResults(i).bits.debug.isMMIO} roqIdx: ${wbIdxExt}\n"
      )
    }
  }

  // Interrupt
  val deqUop = microOp(deqPtr)
  val deqPtrWritebacked = writebacked(deqPtr) && valid(deqPtr)
  val intrEnable = io.csr.intrBitSet && !isEmpty && !hasNoSpecExec &&
    deqUop.ctrl.commitType =/= CommitType.STORE && deqUop.ctrl.commitType =/= CommitType.LOAD// TODO: wanna check why has hasCsr(hasNoSpec)
  val exceptionEnable = deqPtrWritebacked && Cat(deqUop.cf.exceptionVec).orR()
  val isFlushPipe = deqPtrWritebacked && deqUop.ctrl.flushPipe
  io.redirect := DontCare
  io.redirect.valid := (state === s_idle) && (intrEnable || exceptionEnable || isFlushPipe)// TODO: add fence flush to flush the whole pipe
  io.redirect.bits.isException := intrEnable || exceptionEnable
  // reuse isFlushPipe to represent interrupt for CSR
  io.redirect.bits.isFlushPipe := isFlushPipe || intrEnable
  io.redirect.bits.target := Mux(isFlushPipe, deqUop.cf.pc + 4.U, io.csr.trapTarget)
  io.exception := deqUop
  XSDebug(io.redirect.valid,
    "generate redirect: pc 0x%x intr %d excp %d flushpp %d target:0x%x Traptarget 0x%x exceptionVec %b\n",
    io.exception.cf.pc, intrEnable, exceptionEnable, isFlushPipe, io.redirect.bits.target, io.csr.trapTarget,
    Cat(microOp(deqPtr).cf.exceptionVec))

  // Commit uop to Rename (walk)
  val walkCounter = Reg(UInt(log2Up(RoqSize).W))
  val shouldWalkVec = Wire(Vec(CommitWidth, Bool()))
  val walkPtrVec = Wire(Vec(CommitWidth, new RoqPtr))
  for(i <- shouldWalkVec.indices){
    walkPtrVec(i) := walkPtrExt - i.U
    shouldWalkVec(i) := i.U < walkCounter
  }
  val walkFinished = walkCounter <= CommitWidth.U //&& // walk finish in this cycle
    //!io.brqRedirect.valid // no new redirect comes and update walkptr

  // extra space is used weh roq has no enough space, but mispredict recovery needs such info to walk regmap
  val needExtraSpaceForMPR = WireInit(VecInit(
    List.tabulate(RenameWidth)(i => io.brqRedirect.valid && io.enq.extraWalk(i))
  ))
  val extraSpaceForMPR = Reg(Vec(RenameWidth, new MicroOp))
  val usedSpaceForMPR = Reg(Vec(RenameWidth, Bool()))

  val storeCommitVec = WireInit(VecInit(Seq.fill(CommitWidth)(false.B)))
  val cfiCommitVec = WireInit(VecInit(Seq.fill(CommitWidth)(false.B)))
  // wiring to csr
  val fflags = WireInit(0.U.asTypeOf(new Fflags))
  val dirty_fs = WireInit(false.B)
  for(i <- 0 until CommitWidth){
    io.commits(i) := DontCare
    switch(state){
      is(s_idle){
        val commitIdx = deqPtr + i.U
        val commitUop = microOp(commitIdx)
        val hasException = Cat(commitUop.cf.exceptionVec).orR() || intrEnable
        val canCommit = if(i!=0) (io.commits(i-1).valid && !io.commits(i-1).bits.uop.ctrl.flushPipe) else true.B
        val v = valid(commitIdx)
        val w = writebacked(commitIdx)
        io.commits(i).valid := v && w && canCommit && !hasException
        io.commits(i).bits.uop := commitUop

        storeCommitVec(i) := io.commits(i).valid &&
          commitUop.ctrl.commitType === CommitType.STORE

        cfiCommitVec(i) := io.commits(i).valid &&
          !commitUop.cf.brUpdate.pd.notCFI

        val commitFflags = exuFflags(commitIdx)
        when(io.commits(i).valid){
          when(commitFflags.asUInt.orR()){
            // update fflags
            fflags := exuFflags(commitIdx)
          }
          when(commitUop.ctrl.fpWen){
            // set fs to dirty
            dirty_fs := true.B
          }
        }

        XSInfo(io.commits(i).valid,
          "retired pc %x wen %d ldest %d pdest %x old_pdest %x data %x fflags: %b\n",
          commitUop.cf.pc,
          commitUop.ctrl.rfWen,
          commitUop.ctrl.ldest,
          commitUop.pdest,
          commitUop.old_pdest,
          debug_exuData(commitIdx),
          exuFflags(commitIdx).asUInt
        )
<<<<<<< HEAD
        when (io.commits(i).valid) {
          printf(
            "retired pc %x wen %d ldest %d pdest %x old_pdest %x data %x\n",
            commitUop.cf.pc,
            commitUop.ctrl.rfWen,
            commitUop.ctrl.ldest,
            commitUop.pdest,
            commitUop.old_pdest,
            exuData(commitIdx)
          )
        }
        XSInfo(io.commits(i).valid && exuDebug(commitIdx).isMMIO,
=======
        XSInfo(io.commits(i).valid && debug_exuDebug(commitIdx).isMMIO,
>>>>>>> a227884a
          "difftest skiped pc0x%x\n",
          commitUop.cf.pc
        )
      }

      is(s_walk){
        val idx = walkPtrVec(i).value
        val v = valid(idx)
        val walkUop = microOp(idx)
        io.commits(i).valid := v && shouldWalkVec(i)
        io.commits(i).bits.uop := walkUop
        when(shouldWalkVec(i)){
          v := false.B
        }
        XSInfo(io.commits(i).valid && shouldWalkVec(i), "walked pc %x wen %d ldst %d data %x\n",
          walkUop.cf.pc,
          walkUop.ctrl.rfWen,
          walkUop.ctrl.ldest,
          debug_exuData(idx)
        )
      }

      is(s_extrawalk){
        val idx = RenameWidth-i-1
        val walkUop = extraSpaceForMPR(idx)
        io.commits(i).valid := usedSpaceForMPR(idx)
        io.commits(i).bits.uop := walkUop
        state := s_walk
        XSInfo(io.commits(i).valid, "use extra space walked pc %x wen %d ldst %d\n",
          walkUop.cf.pc,
          walkUop.ctrl.rfWen,
          walkUop.ctrl.ldest
        )
      }
    }
    io.commits(i).bits.isWalk := state =/= s_idle
  }

  io.csr.fflags := fflags
  io.csr.dirty_fs := dirty_fs

  val validCommit = io.commits.map(_.valid)
  val commitCnt = PopCount(validCommit)
  when(state===s_walk) {
    //exit walk state when all roq entry is commited
    when(walkFinished) {
      state := s_idle
    }
    walkPtrExt := walkPtrExt - CommitWidth.U
    walkCounter := walkCounter - commitCnt
    XSInfo("rolling back: enqPtr %d deqPtr %d walk %d:%d walkcnt %d\n", enqPtr, deqPtr, walkPtrExt.flag, walkPtr, walkCounter)
  }

  // move tail ptr
  when(state === s_idle){
    deqPtrExt := deqPtrExt + commitCnt
  }
  val retireCounter = Mux(state === s_idle, commitCnt, 0.U)
  XSInfo(retireCounter > 0.U, "retired %d insts\n", retireCounter)

  // commit branch to brq
  io.bcommit := PopCount(cfiCommitVec)

  // when redirect, walk back roq entries
  when(io.brqRedirect.valid){ // TODO: need check if consider exception redirect?
    state := s_walk
    val nextEnqPtr = (enqPtrExt - 1.U) + dispatchCnt
    walkPtrExt := Mux(state === s_walk,
      walkPtrExt - Mux(walkFinished, walkCounter, CommitWidth.U),
      Mux(state === s_extrawalk, walkPtrExt, nextEnqPtr))
    // walkTgtExt := io.brqRedirect.bits.roqIdx
    val currentWalkPtr = Mux(state === s_walk || state === s_extrawalk, walkPtrExt, nextEnqPtr)
    walkCounter := distanceBetween(currentWalkPtr, io.brqRedirect.bits.roqIdx) - Mux(state === s_walk, commitCnt, 0.U)
    enqPtrExt := io.brqRedirect.bits.roqIdx + 1.U
  }

  // no enough space for walk, allocate extra space
  when(needExtraSpaceForMPR.asUInt.orR && io.brqRedirect.valid){
    usedSpaceForMPR := needExtraSpaceForMPR
    (0 until RenameWidth).foreach(i => extraSpaceForMPR(i) := io.enq.req(i).bits)
    state := s_extrawalk
    XSDebug("roq full, switched to s_extrawalk. needExtraSpaceForMPR: %b\n", needExtraSpaceForMPR.asUInt)
  }

  // when exception occurs, cancels all
  when (io.redirect.valid) { // TODO: need check for flushPipe
    enqPtrExt := 0.U.asTypeOf(new RoqPtr)
    deqPtrExt := 0.U.asTypeOf(new RoqPtr)
  }

  // instvalid field
  
  // write
  // enqueue logic writes 6 valid
  for (i <- 0 until RenameWidth) {
    when(io.enq.req(i).fire()){
      valid(enqPtrValPlus(i)) := true.B
    }
  }
  // dequeue/walk logic writes 6 valid, dequeue and walk will not happen at the same time
  for(i <- 0 until CommitWidth){
    switch(state){
      is(s_idle){
        when(io.commits(i).valid){valid(deqPtrExtPlus(i)) := false.B}
      }
      is(s_walk){
        val idx = walkPtrVec(i).value
        when(shouldWalkVec(i)){
          valid(idx) := false.B
        }
      }
    }
  }

  // read 
  // enqueue logic reads 6 valid
  // dequeue/walk logic reads 6 valid, dequeue and walk will not happen at the same time
  // rollback reads all valid? is it necessary?

  // reset
  // when exception, reset all valid to false
  when (io.redirect.valid) {
    for (i <- 0 until RoqSize) {
      valid(i) := false.B
    }
  }

  // status field: writebacked

  // write
  // enqueue logic set 6 writebacked to false
  for (i <- 0 until RenameWidth) {
    when(io.enq.req(i).fire()){
      writebacked(enqPtrValPlus(i)) := false.B
    }
  }
  // writeback logic set numWbPorts writebacked to true 
  for(i <- 0 until numWbPorts){
    when(io.exeWbResults(i).fire()){
      val wbIdxExt = io.exeWbResults(i).bits.uop.roqIdx
      val wbIdx = wbIdxExt.value
      writebacked(wbIdx) := true.B
    }
  }
  // rollback: write all 
  // when rollback, reset writebacked entry to valid
  // when(io.memRedirect.valid) { // TODO: opt timing
  //   for (i <- 0 until RoqSize) {
  //     val recRoqIdx = RoqPtr(flagBkup(i), i.U)
  //     when (valid(i) && isAfter(recRoqIdx, io.memRedirect.bits.roqIdx)) {
  //       writebacked(i) := false.B
  //     }
  //   }
  // }

  // read
  // deqPtrWritebacked
  // gen io.commits(i).valid read 6 (CommitWidth)

  // flagBkup
  // write: update when enqueue
  // enqueue logic set 6 flagBkup at most
  for (i <- 0 until RenameWidth) {
    when(io.enq.req(i).fire()){
      flagBkup(enqPtrValPlus(i)) := enqPtrFlagPlus(i)
    }
  }
  // read: used in rollback logic
  // all flagBkup will be used

  // exuFflags
  // write: writeback logic set numWbPorts exuFflags 
  for(i <- 0 until numWbPorts){
    when(io.exeWbResults(i).fire()){
      val wbIdxExt = io.exeWbResults(i).bits.uop.roqIdx
      val wbIdx = wbIdxExt.value
      exuFflags(wbIdx) := io.exeWbResults(i).bits.fflags
    }
  }
  // read: used in commit logic
  // read CommitWidth exuFflags

  // debug info
  XSDebug(p"enqPtr ${enqPtrExt} deqPtr ${deqPtrExt}\n")
  XSDebug("")
  for(i <- 0 until RoqSize){
    XSDebug(false, !valid(i), "-")
    XSDebug(false, valid(i) && writebacked(i), "w")
    XSDebug(false, valid(i) && !writebacked(i), "v")
  }
  XSDebug(false, true.B, "\n")

  for(i <- 0 until RoqSize){
    if(i % 4 == 0) XSDebug("")
    XSDebug(false, true.B, "%x ", microOp(i).cf.pc)
    XSDebug(false, !valid(i), "- ")
    XSDebug(false, valid(i) && writebacked(i), "w ")
    XSDebug(false, valid(i) && !writebacked(i), "v ")
    if(i % 4 == 3) XSDebug(false, true.B, "\n")
  }
<<<<<<< HEAD

  XSPerf("utilization", PopCount(valid))
  XSPerf("commitInstr", PopCount(io.commits.map(c => c.valid && !c.bits.isWalk)))
  XSPerf("commitInstrLoad", PopCount(io.commits.map(c => c.valid && !c.bits.isWalk && c.bits.uop.ctrl.commitType === CommitType.LOAD)))
  XSPerf("commitInstrStore", PopCount(io.commits.map(c => c.valid && !c.bits.isWalk && c.bits.uop.ctrl.commitType === CommitType.STORE)))
  XSPerf("writeback", PopCount((0 until RoqSize).map(i => valid(i) && writebacked(i))))
  XSPerf("enqInstr", PopCount(io.dp1Req.map(_.fire())))
  XSPerf("walkInstr", PopCount(io.commits.map(c => c.valid && c.bits.isWalk)))
  XSPerf("walkCycle", state === s_walk || state === s_extrawalk)
  val deqNotWritebacked = valid(deqPtr) && !writebacked(deqPtr)
  val deqUopCommitType = deqUop.ctrl.commitType
  XSPerf("waitIntCycle", deqNotWritebacked && deqUopCommitType === CommitType.INT)
  XSPerf("waitFpCycle", deqNotWritebacked && deqUopCommitType === CommitType.FP)
  XSPerf("waitLoadCycle", deqNotWritebacked && deqUopCommitType === CommitType.LOAD)
  XSPerf("waitStoreCycle", deqNotWritebacked && deqUopCommitType === CommitType.STORE)

  //difftest signals
  val firstValidCommit = deqPtr + PriorityMux(validCommit, VecInit(List.tabulate(CommitWidth)(_.U)))

  val skip = Wire(Vec(CommitWidth, Bool()))
  val wen = Wire(Vec(CommitWidth, Bool()))
  val wdata = Wire(Vec(CommitWidth, UInt(XLEN.W)))
  val wdst = Wire(Vec(CommitWidth, UInt(32.W)))
  val diffTestDebugLrScValid = Wire(Vec(CommitWidth, Bool()))
  val wpc = Wire(Vec(CommitWidth, UInt(XLEN.W)))
  val trapVec = Wire(Vec(CommitWidth, Bool()))
  val isRVC = Wire(Vec(CommitWidth, Bool()))
  for(i <- 0 until CommitWidth){
    // io.commits(i).valid
    val idx = deqPtr+i.U
    val uop = io.commits(i).bits.uop
    val DifftestSkipSC = false
    if(!DifftestSkipSC){
      skip(i) := exuDebug(idx).isMMIO && io.commits(i).valid
    }else{
      skip(i) := (
          exuDebug(idx).isMMIO || 
          uop.ctrl.fuType === FuType.mou && uop.ctrl.fuOpType === LSUOpType.sc_d ||
          uop.ctrl.fuType === FuType.mou && uop.ctrl.fuOpType === LSUOpType.sc_w
        ) && io.commits(i).valid
    }
    wen(i) := io.commits(i).valid && uop.ctrl.rfWen && uop.ctrl.ldest =/= 0.U
    wdata(i) := exuData(idx)
    wdst(i) := uop.ctrl.ldest
    diffTestDebugLrScValid(i) := uop.diffTestDebugLrScValid
    wpc(i) := SignExt(uop.cf.pc, XLEN)
    trapVec(i) := io.commits(i).valid && (state===s_idle) && uop.ctrl.isXSTrap
    isRVC(i) := uop.cf.brUpdate.pd.isRVC
  }

  val scFailed = !diffTestDebugLrScValid(0) && 
    io.commits(0).bits.uop.ctrl.fuType === FuType.mou &&
    (io.commits(0).bits.uop.ctrl.fuOpType === LSUOpType.sc_d || io.commits(0).bits.uop.ctrl.fuOpType === LSUOpType.sc_w)

  val instrCnt = RegInit(0.U(64.W))
  instrCnt := instrCnt + retireCounter

=======
  
  val id = roqDebugId()
>>>>>>> a227884a
  val difftestIntrNO = WireInit(0.U(XLEN.W))
  val difftestCause = WireInit(0.U(XLEN.W))
  ExcitingUtils.addSink(difftestIntrNO, s"difftestIntrNOfromCSR$id")
  ExcitingUtils.addSink(difftestCause, s"difftestCausefromCSR$id")
  
  if(!env.FPGAPlatform){ 

    //difftest signals
    val firstValidCommit = deqPtr + PriorityMux(validCommit, VecInit(List.tabulate(CommitWidth)(_.U)))

    val skip = Wire(Vec(CommitWidth, Bool()))
    val wen = Wire(Vec(CommitWidth, Bool()))
    val wdata = Wire(Vec(CommitWidth, UInt(XLEN.W)))
    val wdst = Wire(Vec(CommitWidth, UInt(32.W)))
    val diffTestDebugLrScValid = Wire(Vec(CommitWidth, Bool()))
    val wpc = Wire(Vec(CommitWidth, UInt(XLEN.W)))
    val trapVec = Wire(Vec(CommitWidth, Bool()))
    val isRVC = Wire(Vec(CommitWidth, Bool()))
    for(i <- 0 until CommitWidth){
      // io.commits(i).valid
      val idx = deqPtr+i.U
      val uop = io.commits(i).bits.uop
      val DifftestSkipSC = false
      if(!DifftestSkipSC){
        skip(i) := debug_exuDebug(idx).isMMIO && io.commits(i).valid
      }else{
        skip(i) := (
            debug_exuDebug(idx).isMMIO || 
            uop.ctrl.fuType === FuType.mou && uop.ctrl.fuOpType === LSUOpType.sc_d ||
            uop.ctrl.fuType === FuType.mou && uop.ctrl.fuOpType === LSUOpType.sc_w
          ) && io.commits(i).valid
      }
      wen(i) := io.commits(i).valid && uop.ctrl.rfWen && uop.ctrl.ldest =/= 0.U
      wdata(i) := debug_exuData(idx)
      wdst(i) := uop.ctrl.ldest
      diffTestDebugLrScValid(i) := uop.diffTestDebugLrScValid
      wpc(i) := SignExt(uop.cf.pc, XLEN)
      trapVec(i) := io.commits(i).valid && (state===s_idle) && uop.ctrl.isXSTrap
      isRVC(i) := uop.cf.brUpdate.pd.isRVC
    }

    val scFailed = !diffTestDebugLrScValid(0) && 
      io.commits(0).bits.uop.ctrl.fuType === FuType.mou &&
      (io.commits(0).bits.uop.ctrl.fuOpType === LSUOpType.sc_d || io.commits(0).bits.uop.ctrl.fuOpType === LSUOpType.sc_w)

    val instrCnt = RegInit(0.U(64.W))
    instrCnt := instrCnt + retireCounter

    XSDebug(difftestIntrNO =/= 0.U, "difftest intrNO set %x\n", difftestIntrNO)
    val retireCounterFix = Mux(io.redirect.valid, 1.U, retireCounter)
    val retirePCFix = SignExt(Mux(io.redirect.valid, microOp(deqPtr).cf.pc, microOp(firstValidCommit).cf.pc), XLEN)
    val retireInstFix = Mux(io.redirect.valid, microOp(deqPtr).cf.instr, microOp(firstValidCommit).cf.instr)

    ExcitingUtils.addSource(RegNext(retireCounterFix), "difftestCommit", ExcitingUtils.Debug)
    ExcitingUtils.addSource(RegNext(retirePCFix), "difftestThisPC", ExcitingUtils.Debug)//first valid PC
    ExcitingUtils.addSource(RegNext(retireInstFix), "difftestThisINST", ExcitingUtils.Debug)//first valid inst
    ExcitingUtils.addSource(RegNext(skip.asUInt), "difftestSkip", ExcitingUtils.Debug)
    ExcitingUtils.addSource(RegNext(isRVC.asUInt), "difftestIsRVC", ExcitingUtils.Debug)
    ExcitingUtils.addSource(RegNext(wen.asUInt), "difftestWen", ExcitingUtils.Debug)
    ExcitingUtils.addSource(RegNext(wpc), "difftestWpc", ExcitingUtils.Debug)
    ExcitingUtils.addSource(RegNext(wdata), "difftestWdata", ExcitingUtils.Debug)
    ExcitingUtils.addSource(RegNext(wdst), "difftestWdst", ExcitingUtils.Debug)
    ExcitingUtils.addSource(RegNext(scFailed), "difftestScFailed", ExcitingUtils.Debug)
    ExcitingUtils.addSource(RegNext(difftestIntrNO), "difftestIntrNO", ExcitingUtils.Debug)
    ExcitingUtils.addSource(RegNext(difftestCause), "difftestCause", ExcitingUtils.Debug)

    val hitTrap = trapVec.reduce(_||_)
    val trapCode = PriorityMux(wdata.zip(trapVec).map(x => x._2 -> x._1))
    val trapPC = SignExt(PriorityMux(wpc.zip(trapVec).map(x => x._2 ->x._1)), XLEN)

    ExcitingUtils.addSource(RegNext(hitTrap), "trapValid")
    ExcitingUtils.addSource(RegNext(trapCode), "trapCode")
    ExcitingUtils.addSource(RegNext(trapPC), "trapPC")
    ExcitingUtils.addSource(RegNext(GTimer()), "trapCycleCnt")
    ExcitingUtils.addSource(RegNext(instrCnt), "trapInstrCnt")

    if(EnableBPU){
      ExcitingUtils.addSource(hitTrap, "XSTRAP", ConnectionType.Debug)
    }
  }
}<|MERGE_RESOLUTION|>--- conflicted
+++ resolved
@@ -124,14 +124,6 @@
   }
 
   // Dispatch
-<<<<<<< HEAD
-  val noSpecEnq = io.dp1Req.map(i => i.bits.ctrl.noSpecExec)
-  val hasNoSpec = RegInit(false.B)
-  when(isEmpty){ hasNoSpec:= false.B }
-  val validDispatch = io.dp1Req.map(_.valid)
-  val timer = GTimer()
-  XSDebug("(ready, valid): ")
-=======
   val hasBlockBackward = RegInit(false.B)
   val hasNoSpecExec = RegInit(false.B)
   // When blockBackward instruction leaves Roq (commit or walk), hasBlockBackward should be set to false.B
@@ -147,7 +139,6 @@
   XSError(state =/= s_extrawalk && walkNoSpecExec, "noSpecExec should not walk\n")
 
   val validDispatch = io.enq.req.map(_.valid)
->>>>>>> a227884a
   for (i <- 0 until RenameWidth) {
     val offset = PopCount(validDispatch.take(i))
     val roqIdxExt = enqPtrExt + offset
@@ -189,15 +180,10 @@
       microOp(wbIdx).sqIdx := io.exeWbResults(i).bits.uop.sqIdx
       microOp(wbIdx).ctrl.flushPipe := io.exeWbResults(i).bits.uop.ctrl.flushPipe
       microOp(wbIdx).diffTestDebugLrScValid := io.exeWbResults(i).bits.uop.diffTestDebugLrScValid
-<<<<<<< HEAD
+      debug_exuData(wbIdx) := io.exeWbResults(i).bits.data
+      debug_exuDebug(wbIdx) := io.exeWbResults(i).bits.debug
       microOp(wbIdx).debugInfo.issueTime := io.exeWbResults(i).bits.uop.debugInfo.issueTime
       microOp(wbIdx).debugInfo.writebackTime := io.exeWbResults(i).bits.uop.debugInfo.writebackTime
-      exuData(wbIdx) := io.exeWbResults(i).bits.data
-      exuDebug(wbIdx) := io.exeWbResults(i).bits.debug
-=======
-      debug_exuData(wbIdx) := io.exeWbResults(i).bits.data
-      debug_exuDebug(wbIdx) := io.exeWbResults(i).bits.debug
->>>>>>> a227884a
 
       val debug_Uop = microOp(wbIdx)
       XSInfo(true.B,
@@ -291,22 +277,7 @@
           debug_exuData(commitIdx),
           exuFflags(commitIdx).asUInt
         )
-<<<<<<< HEAD
-        when (io.commits(i).valid) {
-          printf(
-            "retired pc %x wen %d ldest %d pdest %x old_pdest %x data %x\n",
-            commitUop.cf.pc,
-            commitUop.ctrl.rfWen,
-            commitUop.ctrl.ldest,
-            commitUop.pdest,
-            commitUop.old_pdest,
-            exuData(commitIdx)
-          )
-        }
-        XSInfo(io.commits(i).valid && exuDebug(commitIdx).isMMIO,
-=======
         XSInfo(io.commits(i).valid && debug_exuDebug(commitIdx).isMMIO,
->>>>>>> a227884a
           "difftest skiped pc0x%x\n",
           commitUop.cf.pc
         )
@@ -507,14 +478,13 @@
     XSDebug(false, valid(i) && !writebacked(i), "v ")
     if(i % 4 == 3) XSDebug(false, true.B, "\n")
   }
-<<<<<<< HEAD
 
   XSPerf("utilization", PopCount(valid))
   XSPerf("commitInstr", PopCount(io.commits.map(c => c.valid && !c.bits.isWalk)))
   XSPerf("commitInstrLoad", PopCount(io.commits.map(c => c.valid && !c.bits.isWalk && c.bits.uop.ctrl.commitType === CommitType.LOAD)))
   XSPerf("commitInstrStore", PopCount(io.commits.map(c => c.valid && !c.bits.isWalk && c.bits.uop.ctrl.commitType === CommitType.STORE)))
   XSPerf("writeback", PopCount((0 until RoqSize).map(i => valid(i) && writebacked(i))))
-  XSPerf("enqInstr", PopCount(io.dp1Req.map(_.fire())))
+  // XSPerf("enqInstr", PopCount(io.enq.map(_.fire())))
   XSPerf("walkInstr", PopCount(io.commits.map(c => c.valid && c.bits.isWalk)))
   XSPerf("walkCycle", state === s_walk || state === s_extrawalk)
   val deqNotWritebacked = valid(deqPtr) && !writebacked(deqPtr)
@@ -524,51 +494,7 @@
   XSPerf("waitLoadCycle", deqNotWritebacked && deqUopCommitType === CommitType.LOAD)
   XSPerf("waitStoreCycle", deqNotWritebacked && deqUopCommitType === CommitType.STORE)
 
-  //difftest signals
-  val firstValidCommit = deqPtr + PriorityMux(validCommit, VecInit(List.tabulate(CommitWidth)(_.U)))
-
-  val skip = Wire(Vec(CommitWidth, Bool()))
-  val wen = Wire(Vec(CommitWidth, Bool()))
-  val wdata = Wire(Vec(CommitWidth, UInt(XLEN.W)))
-  val wdst = Wire(Vec(CommitWidth, UInt(32.W)))
-  val diffTestDebugLrScValid = Wire(Vec(CommitWidth, Bool()))
-  val wpc = Wire(Vec(CommitWidth, UInt(XLEN.W)))
-  val trapVec = Wire(Vec(CommitWidth, Bool()))
-  val isRVC = Wire(Vec(CommitWidth, Bool()))
-  for(i <- 0 until CommitWidth){
-    // io.commits(i).valid
-    val idx = deqPtr+i.U
-    val uop = io.commits(i).bits.uop
-    val DifftestSkipSC = false
-    if(!DifftestSkipSC){
-      skip(i) := exuDebug(idx).isMMIO && io.commits(i).valid
-    }else{
-      skip(i) := (
-          exuDebug(idx).isMMIO || 
-          uop.ctrl.fuType === FuType.mou && uop.ctrl.fuOpType === LSUOpType.sc_d ||
-          uop.ctrl.fuType === FuType.mou && uop.ctrl.fuOpType === LSUOpType.sc_w
-        ) && io.commits(i).valid
-    }
-    wen(i) := io.commits(i).valid && uop.ctrl.rfWen && uop.ctrl.ldest =/= 0.U
-    wdata(i) := exuData(idx)
-    wdst(i) := uop.ctrl.ldest
-    diffTestDebugLrScValid(i) := uop.diffTestDebugLrScValid
-    wpc(i) := SignExt(uop.cf.pc, XLEN)
-    trapVec(i) := io.commits(i).valid && (state===s_idle) && uop.ctrl.isXSTrap
-    isRVC(i) := uop.cf.brUpdate.pd.isRVC
-  }
-
-  val scFailed = !diffTestDebugLrScValid(0) && 
-    io.commits(0).bits.uop.ctrl.fuType === FuType.mou &&
-    (io.commits(0).bits.uop.ctrl.fuOpType === LSUOpType.sc_d || io.commits(0).bits.uop.ctrl.fuOpType === LSUOpType.sc_w)
-
-  val instrCnt = RegInit(0.U(64.W))
-  instrCnt := instrCnt + retireCounter
-
-=======
-  
   val id = roqDebugId()
->>>>>>> a227884a
   val difftestIntrNO = WireInit(0.U(XLEN.W))
   val difftestCause = WireInit(0.U(XLEN.W))
   ExcitingUtils.addSink(difftestIntrNO, s"difftestIntrNOfromCSR$id")
