--- conflicted
+++ resolved
@@ -60,16 +60,10 @@
     val roqIdx = roqIdxExt.tail(1)
 
     when(io.dp1Req(i).fire()){
-<<<<<<< HEAD
-      microOp(ringBufferHead+offset) := io.dp1Req(i).bits
-      valid(ringBufferHead+offset) := true.B
-      flag(ringBufferHead+offset) := (ringBufferHeadExtended + offset).head(1).asBool()
-      writebacked(ringBufferHead+offset) := false.B
-=======
       microOp(roqIdx) := io.dp1Req(i).bits
       valid(roqIdx) := true.B
+      flag(roqIdx) := roqIdxExt.head(1).asBool()
       writebacked(roqIdx) := false.B
->>>>>>> a76dca9b
       when(csrEnRoq(i)){ hasCsr := true.B }
     }
     io.dp1Req(i).ready := (notFull && !valid(roqIdx) && state === s_idle) &&
@@ -167,8 +161,7 @@
         io.commits(i).bits.uop := commitUop
 
         storeCommitVec(i) := io.commits(i).valid &&
-          commitUop.ctrl.fuType===FuType.stu &&
-          LSUOpType.isStore(commitUop.ctrl.fuOpType)
+          commitUop.ctrl.fuType===FuType.stu
 
         cfiCommitVec(i) := io.commits(i).valid &&
           !commitUop.cf.brUpdate.pd.notCFI
@@ -239,33 +232,16 @@
   val retireCounter = Mux(state === s_idle, commitCnt, 0.U)
   XSInfo(retireCounter > 0.U, "retired %d insts\n", retireCounter)
 
-<<<<<<< HEAD
-  // commit store to lsu
-  // val validMcommit = WireInit(VecInit((0 until CommitWidth).map(i => 
-  //   state === s_idle && io.commits(i).valid && 
-  //   microOp(ringBufferTail+i.U).ctrl.fuType === FuType.stu 
-  // )))
-  val notWalk = state === s_idle
+  
+
+  // commit store to lsu, commit branch to brq
+  // TODO MMIO
   (0 until CommitWidth).map(i => {
-    io.mcommit(i).valid := notWalk && io.commits(i).valid && microOp(ringBufferTail+i.U).ctrl.fuType === FuType.stu
+    io.mcommit(i).valid := storeCommitVec(i)
     io.mcommit(i).bits := io.commits(i).bits.uop.moqIdx
   })
 
-  // TODO MMIO
-
-  val validBcommit = WireInit(VecInit(
-    (0 until CommitWidth).map(
-      i => state === s_idle &&
-        io.commits(i).valid &&
-        !microOp(ringBufferTail+i.U).cf.brUpdate.pd.notCFI
-    )
-  ))
-  io.bcommit := PopCount(validBcommit)
-=======
-  // commit store to lsu, commit branch to brq
-  io.scommit := PopCount(storeCommitVec)
   io.bcommit := PopCount(cfiCommitVec)
->>>>>>> a76dca9b
 
   // when redirect, walk back roq entries
   when(io.brqRedirect.valid){
