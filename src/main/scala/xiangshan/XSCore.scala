--- conflicted
+++ resolved
@@ -32,14 +32,9 @@
   FectchWidth: Int = 8,
   EnableBPU: Boolean = true,
   EnableBPD: Boolean = true,
-<<<<<<< HEAD
-  EnableRAS: Boolean = false,
+  EnableRAS: Boolean = true,
   EnableLB: Boolean = true,
-=======
-  EnableRAS: Boolean = true,
-  EnableLB: Boolean = false,
   EnableLoop: Boolean = false,
->>>>>>> 35a09ed4
   HistoryLength: Int = 64,
   BtbSize: Int = 2048,
   JbtacSize: Int = 1024,
