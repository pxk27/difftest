--- conflicted
+++ resolved
@@ -484,91 +484,6 @@
   cache.zipWithIndex.foreach { case (line, i) => {
     XSDebug(line.valid, "[#%d line] Tag: %x, data: %x, mask: %x\n", i.U, line.tag, line.data.asUInt(), line.mask.asUInt())
   }}
-<<<<<<< HEAD
 
   XSPerf("waitResp", waitingCacheLine.valid)
-}
-
-// Fake Store buffer for XiangShan Out of Order LSU
-class FakeSbuffer extends XSModule {
-  val io = IO(new Bundle() {
-    val in = Vec(StorePipelineWidth, Flipped(Decoupled(new DCacheWordReq)))
-    val dcache = new DCacheLineIO
-    val forward = Vec(LoadPipelineWidth, Flipped(new LoadForwardQueryIO))
-  })
-
-  assert(!(io.in(1).valid && !io.in(0).valid))
-
-  // assign default values to signals
-  io.in(1).ready := false.B
-
-  io.dcache.req.valid := false.B
-  io.dcache.req.bits := DontCare
-  io.dcache.resp.ready := false.B
-
-  val s_invalid :: s_req :: s_resp :: Nil = Enum(3)
-
-  val state = RegInit(s_invalid)
-
-  val req = Reg(new DCacheWordReq)
-
-  XSDebug("state: %d\n", state)
-
-  io.in(0).ready := state === s_invalid
-
-  def word_addr(addr: UInt) = (addr >> 3) << 3
-  def block_addr(addr: UInt) = (addr >> 6) << 6
-
-  // --------------------------------------------
-  // s_invalid: receive requests
-  when (state === s_invalid) {
-    when (io.in(0).fire()) {
-      req   := io.in(0).bits
-      state := s_req
-    }
-  }
-
-  val wdataVec = WireInit(VecInit(Seq.fill(8)(0.U(64.W))))
-  val wmaskVec = WireInit(VecInit(Seq.fill(8)(0.U(8.W))))
-  wdataVec(req.addr(5,3)) := req.data
-  wmaskVec(req.addr(5,3)) := req.mask
-
-  when (state === s_req) {
-    val dcache_req = io.dcache.req
-    dcache_req.valid := true.B
-    dcache_req.bits.cmd  := MemoryOpConstants.M_XWR
-    dcache_req.bits.addr := block_addr(req.addr)
-    dcache_req.bits.data := wdataVec.asUInt
-    dcache_req.bits.mask := wmaskVec.asUInt
-    dcache_req.bits.meta := DontCare
-
-    when (dcache_req.fire()) {
-      state := s_resp
-    }
-  }
-
-  when (state === s_resp) {
-    io.dcache.resp.ready := true.B
-    when (io.dcache.resp.fire()) {
-      state := s_invalid
-    }
-  }
-
-  // do forwarding here
-  for (i <- 0 until LoadPipelineWidth) {
-    val addr_match = word_addr(io.forward(i).paddr) === word_addr(req.addr)
-    val mask = io.forward(i).mask & req.mask(7, 0)
-    val mask_match = mask =/= 0.U
-    val need_forward = state =/= s_invalid && addr_match && mask_match
-
-    io.forward(i).forwardMask := Mux(need_forward, VecInit(mask.asBools),
-      VecInit(0.U(8.W).asBools))
-    io.forward(i).forwardData := VecInit((0 until 8) map {i => req.data((i + 1) * 8 - 1, i * 8)})
-  }
-
-  XSInfo(io.in(0).fire(), "ensbuffer addr 0x%x wdata 0x%x mask %b\n", io.in(0).bits.addr, io.in(0).bits.data, io.in(0).bits.mask)
-  XSInfo(io.in(1).fire(), "ensbuffer addr 0x%x wdata 0x%x mask %b\n", io.in(1).bits.addr, io.in(1).bits.data, io.in(0).bits.mask)
-  XSInfo(io.dcache.req.fire(), "desbuffer addr 0x%x wdata 0x%x mask %b\n", io.dcache.req.bits.addr, io.dcache.req.bits.data, io.dcache.req.bits.mask)
-=======
->>>>>>> b2bf5b8d
 }