package xiangshan.cache

import chipsalliance.rocketchip.config.Parameters
import chisel3._
import chisel3.util._
import freechips.rocketchip.diplomacy.{IdRange, LazyModule, LazyModuleImp, TransferSizes}
import freechips.rocketchip.tilelink.{TLClientNode, TLClientParameters, TLMasterParameters, TLMasterPortParameters}
import xiangshan.MicroOp

// Meta data for dcache requests
// anything that should go with reqs and resps goes here
class DCacheMeta extends DCacheBundle {
  val id      = UInt(reqIdWidth.W)
  val vaddr   = UInt(VAddrBits.W) // maybe we should use VAddrBits?
  val paddr   = UInt(PAddrBits.W)
  val uop     = new MicroOp //FIXME: opt data width
  val mmio    = Bool()
  val tlb_miss = Bool()
  // dcache request id
  // master uses id to correlate resps to reqs
  // different master can allocate and free ids independently
  // as long as they do not share resp  
  val mask    = UInt((DataBits/8).W)
  val replay  = Bool() // whether it's a replayed request?
}

// ordinary load and special memory operations(lr/sc, atomics)
class DCacheWordReq  extends DCacheBundle
{
  val cmd    = UInt(M_SZ.W)
  val addr   = UInt(PAddrBits.W)
  val data   = UInt(DataBits.W)
  val mask   = UInt((DataBits/8).W)
  val meta   = new DCacheMeta
}

// ordinary store
class DCacheLineReq  extends DCacheBundle
{
  val cmd    = UInt(M_SZ.W)
  val addr   = UInt(PAddrBits.W)
  val data   = UInt((cfg.blockBytes * 8).W)
  val mask   = UInt(cfg.blockBytes.W)
  val meta   = new DCacheMeta
}

class DCacheResp extends DCacheBundle
{
  val data         = UInt(DataBits.W)
  val meta         = new DCacheMeta
  // cache req missed, send it to miss queue
  val miss   = Bool()
  // cache req nacked, replay it later
  val nack         = Bool()
}

class DCacheLoadIO extends DCacheBundle
{
  val req  = DecoupledIO(new DCacheWordReq )
  val resp = Flipped(DecoupledIO(new DCacheResp))
  // kill previous cycle's req
  val s1_kill = Output(Bool())
}

class DCacheStoreIO extends DCacheBundle
{
  val req  = DecoupledIO(new DCacheLineReq )
  val resp = Flipped(DecoupledIO(new DCacheResp))
}

class DCacheToLsuIO extends DCacheBundle {
  val load  = Vec(LoadPipelineWidth, Flipped(new DCacheLoadIO)) // for speculative load
  val lsroq = Flipped(new DCacheLoadIO)  // lsroq load/store
  val store = Flipped(new DCacheStoreIO) // for sbuffer
  val misc  = Flipped(new DCacheLoadIO)  // misc reqs
}

class DCacheIO extends DCacheBundle {
  val lsu = new DCacheToLsuIO
<<<<<<< HEAD
=======
  val ptw = Flipped(new DCacheLoadIO)
  val bus = new TLCached(cfg.busParams)
>>>>>>> 316cba3d
}


class DCache()(implicit p: Parameters) extends LazyModule with HasDCacheParameters {

  val clientParameters = TLMasterPortParameters.v1(
    Seq(TLMasterParameters.v1(
      name = "dcache",
      sourceId = IdRange(0, cfg.nMissEntries+1),
      supportsProbe = TransferSizes(cfg.blockBytes)
    ))
  )

  val clientNode = TLClientNode(Seq(clientParameters))

  lazy val module = new DCacheImp(this)
}


class DCacheImp(outer: DCache) extends LazyModuleImp(outer) with HasDCacheParameters {

  val io = IO(new DCacheIO)

  val (bus, edge) = outer.clientNode.out.head

  //----------------------------------------
  // core data structures
  val dataArray = Module(new DuplicatedDataArray)
  val metaArray = Module(new DuplicatedMetaArray)


  //----------------------------------------
  // core modules
  val ldu = Seq.fill(LoadPipelineWidth) { Module(new LoadPipe) }
  val stu = Module(new StorePipe)
  val misc = Module(new MiscPipe)
  val loadMissQueue = Module(new LoadMissQueue)
  val storeMissQueue = Module(new StoreMissQueue)
<<<<<<< HEAD
  val missQueue = Module(new MissQueue(edge))
  val wb = Module(new WritebackUnit(edge))
=======
  val miscMissQueue = Module(new MiscMissQueue)
  val missQueue = Module(new MissQueue)
  val wb = Module(new WritebackUnit)
>>>>>>> 316cba3d


  //----------------------------------------
  // meta array
  val MetaWritePortCount = 2
  val MissQueueMetaWritePort = 0
  val ProberMetaWritePort = 1
  val metaWriteArb = Module(new Arbiter(new L1MetaWriteReq, MetaWritePortCount))

  metaWriteArb.io.in(MissQueueMetaWritePort)    <> missQueue.io.meta_write
  metaWriteArb.io.in(ProberMetaWritePort).valid := false.B
  metaWriteArb.io.in(ProberMetaWritePort).bits  := DontCare

  metaArray.io.write <> metaWriteArb.io.out

  // To simplify port arbitration
  // MissQueue, Prober and StorePipe all use port 0
  // if contention got severe, considering load balancing on two ports?
  val MetaReadPortCount = 5
  val MissQueueMetaReadPort = 0
  val ProberMetaReadPort = 1
  val StorePipeMetaReadPort = 2
  val LoadPipeMetaReadPort = 3
  val MiscPipeMetaReadPort = 4

  val metaReadArb = Module(new Arbiter(new L1MetaReadReq, MetaReadPortCount))

  metaReadArb.io.in(MissQueueMetaReadPort)    <> missQueue.io.meta_read
  metaReadArb.io.in(ProberMetaReadPort).valid := false.B
  metaReadArb.io.in(ProberMetaReadPort).bits  := DontCare
  metaReadArb.io.in(StorePipeMetaReadPort)    <> stu.io.meta_read
  metaReadArb.io.in(LoadPipeMetaReadPort)     <> ldu(0).io.meta_read
  metaReadArb.io.in(MiscPipeMetaReadPort)     <> misc.io.meta_read

  metaArray.io.read(0) <> metaReadArb.io.out

  missQueue.io.meta_resp <> metaArray.io.resp(0)
  // metaArray.io.resp(0) <> prober.io.meta_resp
<<<<<<< HEAD
  stu.io.meta_resp <> metaArray.io.resp(0)
  ldu(0).io.meta_resp <> metaArray.io.resp(0)
=======
  metaArray.io.resp(0) <> stu.io.meta_resp
  metaArray.io.resp(0) <> ldu(0).io.meta_resp
  metaArray.io.resp(0) <> misc.io.meta_resp
>>>>>>> 316cba3d

  for (w <- 1 until LoadPipelineWidth) {
    metaArray.io.read(w) <> ldu(w).io.meta_read
    ldu(w).io.meta_resp <> metaArray.io.resp(w)
  }

  //----------------------------------------
  // data array
  val DataWritePortCount = 3
  val StorePipeDataWritePort = 0
  val MissQueueDataWritePort = 1
  val MiscPipeDataWritePort = 2

  val dataWriteArb = Module(new Arbiter(new L1DataWriteReq, DataWritePortCount))

  dataWriteArb.io.in(StorePipeDataWritePort) <> stu.io.data_write
  dataWriteArb.io.in(MissQueueDataWritePort) <> missQueue.io.refill
  dataWriteArb.io.in(MiscPipeDataWritePort)  <> misc.io.data_write

  dataArray.io.write <> dataWriteArb.io.out

  // To simplify port arbitration
  // WritebackUnit and StorePipe use port 0
  val DataReadPortCount = 4
  val WritebackDataReadPort = 0
  val StorePipeDataReadPort = 1
  val LoadPipeDataReadPort = 2
  val MiscPipeDataReadPort = 3

  val dataReadArb = Module(new Arbiter(new L1DataReadReq, DataReadPortCount))

  dataReadArb.io.in(WritebackDataReadPort) <> wb.io.data_req
  dataReadArb.io.in(StorePipeDataReadPort) <> stu.io.data_read
  dataReadArb.io.in(MiscPipeDataReadPort)  <> misc.io.data_read
  dataReadArb.io.in(LoadPipeDataReadPort)  <> ldu(0).io.data_read

  dataArray.io.read(0) <> dataReadArb.io.out
  dataArray.io.resp(0) <> wb.io.data_resp
  dataArray.io.resp(0) <> stu.io.data_resp
  dataArray.io.resp(0) <> misc.io.data_resp
  dataArray.io.resp(0) <> ldu(0).io.data_resp

  for (w <- 1 until LoadPipelineWidth) {
    dataArray.io.read(w) <> ldu(w).io.data_read
    dataArray.io.resp(w) <> ldu(w).io.data_resp
  }

  //----------------------------------------
  // load pipe and load miss queue
  // load miss queue replays on ldu 0
  val loadArb = Module(new Arbiter(new DCacheWordReq , 2))
  val loadReplay = loadMissQueue.io.replay
  val lsu_0 = io.lsu.load(0)
  val ldu_0 = ldu(0).io.lsu
  loadArb.io.in(0) <> loadReplay.req
  loadArb.io.in(1) <> lsu_0.req
  assert(!(lsu_0.req.fire() && lsu_0.req.bits.meta.replay), "LSU should not replay requests")
  assert(!(loadReplay.req.fire() && !loadReplay.req.bits.meta.replay), "LoadMissQueue should replay requests")
  val ldu_0_block = block_load(loadArb.io.out.bits.addr)
  // do not block replayed reqs
  block_decoupled(loadArb.io.out, ldu_0.req, ldu_0_block && !loadArb.io.out.bits.meta.replay)

  ldu_0.resp.ready := false.B

  val isReplay = ldu_0.resp.bits.meta.replay
  loadReplay.resp.valid := ldu_0.resp.valid && isReplay
  loadReplay.resp.bits  := ldu_0.resp.bits
  when (loadReplay.resp.valid) {
    ldu_0.resp.ready := loadReplay.resp.ready
  }

  lsu_0.resp.valid := ldu_0.resp.valid && !isReplay
  lsu_0.resp.bits  := ldu_0.resp.bits
  when (lsu_0.resp.valid) {
    ldu_0.resp.ready := lsu_0.resp.ready
  }

  // the s1 kill signal
  // only lsu uses this, replay never kills
  ldu_0.s1_kill := lsu_0.s1_kill

  for (w <- 1 until LoadPipelineWidth) {
    val load_w_block = block_load(io.lsu.load(w).req.bits.addr)
    block_decoupled(io.lsu.load(w).req, ldu(w).io.lsu.req, load_w_block)
    ldu(w).io.lsu.resp <> io.lsu.load(w).resp
    ldu(w).io.lsu.s1_kill <> io.lsu.load(w).s1_kill
    assert(!(io.lsu.load(w).req.fire() && io.lsu.load(w).req.bits.meta.replay), "LSU should not replay requests")
  }

  for (w <- 0 until LoadPipelineWidth) {
    assert(!(io.lsu.load(w).req.fire() && io.lsu.load(w).req.bits.meta.mmio), "MMIO requests should not go to cache")
    assert(!(io.lsu.load(w).req.fire() && io.lsu.load(w).req.bits.meta.tlb_miss), "TLB missed requests should not go to cache")
  }

  // load miss queue
  loadMissQueue.io.lsu <> io.lsu.lsroq
  assert(!io.lsu.lsroq.s1_kill, "Lsroq should never use s1 kill on loadMissQueue")

  //----------------------------------------
  // store pipe and store miss queue
  storeMissQueue.io.lsu    <> io.lsu.store
  assert(!(storeMissQueue.io.replay.req.fire() && !storeMissQueue.io.replay.req.bits.meta.replay),
    "StoreMissQueue should replay requests")
  assert(!(io.lsu.store.req.fire() && io.lsu.store.req.bits.meta.replay),
    "Sbuffer should not should replay requests")
  assert(!(io.lsu.store.req.fire() && io.lsu.store.req.bits.meta.mmio),
    "MMIO requests should not go to cache")
  assert(!(io.lsu.store.req.fire() && io.lsu.store.req.bits.meta.tlb_miss),
    "TLB missed requests should not go to cache")

  val store_block = block_store(storeMissQueue.io.replay.req.bits.addr)
  block_decoupled(storeMissQueue.io.replay.req, stu.io.lsu.req, store_block && !storeMissQueue.io.replay.req.bits.meta.replay)
  storeMissQueue.io.replay.resp <> stu.io.lsu.resp

  //----------------------------------------
  // misc pipe
  miscMissQueue.io.replay <> misc.io.lsu
  val miscClientIdWidth = 1
  val lsuMiscClientId = 0.U(miscClientIdWidth.W)
  val ptwMiscClientId = 1.U(miscClientIdWidth.W)
  val miscClientIdMSB = reqIdWidth - 1
  val miscClientIdLSB = reqIdWidth - miscClientIdWidth

  // Request
  val miscReqArb = Module(new Arbiter(new DCacheWordReq, 2))

  val miscReq    = miscMissQueue.io.lsu.req
  val lsuMiscReq = io.lsu.misc.req
  val ptwMiscReq = io.ptw.req

  miscReqArb.io.in(0).valid        := lsuMiscReq.valid
  lsuMiscReq.ready                 := miscReqArb.io.in(0).ready
  miscReqArb.io.in(0).bits         := lsuMiscReq.bits
  miscReqArb.io.in(0).bits.meta.id := Cat(lsuMiscClientId,
    lsuMiscReq.bits.meta.id(miscClientIdLSB - 1, 0))

  miscReqArb.io.in(1).valid        := ptwMiscReq.valid
  ptwMiscReq.ready                 := miscReqArb.io.in(1).ready
  miscReqArb.io.in(1).bits         := ptwMiscReq.bits
  miscReqArb.io.in(1).bits.meta.id := Cat(ptwMiscClientId,
    ptwMiscReq.bits.meta.id(miscClientIdLSB - 1, 0))

  val misc_block = block_misc(miscReqArb.io.out.bits.addr)
  block_decoupled(miscReqArb.io.out, miscReq, misc_block)

  // Response
  val miscResp    = miscMissQueue.io.lsu.resp
  val lsuMiscResp = io.lsu.misc.resp
  val ptwMiscResp = io.ptw.resp

  miscResp.ready  := false.B

  val miscClientId = miscResp.bits.meta.id(miscClientIdMSB, miscClientIdLSB)

  val isLsuMiscResp  = miscClientId === lsuMiscClientId
  lsuMiscResp.valid := miscResp.valid && isLsuMiscResp
  lsuMiscResp.bits  := miscResp.bits
  lsuMiscResp.bits.meta.id := miscResp.bits.meta.id(miscClientIdLSB - 1, 0)
  when (lsuMiscResp.valid) {
    miscResp.ready := lsuMiscResp.ready
  }

  val isPTWMiscResp  = miscClientId === ptwMiscClientId
  ptwMiscResp.valid := miscResp.valid && isPTWMiscResp
  ptwMiscResp.bits  := miscResp.bits
  ptwMiscResp.bits.meta.id := miscResp.bits.meta.id(miscClientIdLSB - 1, 0)
  when (ptwMiscResp.valid) {
    miscResp.ready := ptwMiscResp.ready
  }

  // some other stuff
  miscMissQueue.io.lsu.s1_kill := false.B

  assert(!(miscReq.fire() && miscReq.bits.meta.replay),
    "Misc does not support request replay")
  assert(!(miscReq.fire() && miscReq.bits.meta.mmio),
    "MMIO requests should not go to cache")
  assert(!(miscReq.fire() && miscReq.bits.meta.tlb_miss),
    "TLB missed requests should not go to cache")
  assert(!io.lsu.misc.s1_kill, "Lsroq should never use s1 kill on misc")
  assert(!io.ptw.s1_kill, "Lsroq should never use s1 kill on misc")


  //----------------------------------------
  // miss queue
  val loadMissQueueClientId  = 0.U(clientIdWidth.W)
  val storeMissQueueClientId = 1.U(clientIdWidth.W)
  val miscMissQueueClientId  = 2.U(clientIdWidth.W)

  // Request
  val missReqArb = Module(new Arbiter(new MissReq, 3))

  val missReq      = missQueue.io.req
  val loadMissReq  = loadMissQueue.io.miss_req
  val storeMissReq = storeMissQueue.io.miss_req
  val miscMissReq  = miscMissQueue.io.miss_req

  missReqArb.io.in(0).valid          := loadMissReq.valid
  loadMissReq.ready                  := missReqArb.io.in(0).ready
  missReqArb.io.in(0).bits           := loadMissReq.bits
  missReqArb.io.in(0).bits.client_id := Cat(loadMissQueueClientId,
    loadMissReq.bits.client_id(entryIdMSB, entryIdLSB))

  missReqArb.io.in(1).valid          := storeMissReq.valid
  storeMissReq.ready                 := missReqArb.io.in(1).ready
  missReqArb.io.in(1).bits           := storeMissReq.bits
  missReqArb.io.in(1).bits.client_id := Cat(storeMissQueueClientId,
    storeMissReq.bits.client_id(entryIdMSB, entryIdLSB))

  missReqArb.io.in(2).valid          := miscMissReq.valid
  miscMissReq.ready                  := missReqArb.io.in(2).ready
  missReqArb.io.in(2).bits           := miscMissReq.bits
  missReqArb.io.in(2).bits.client_id := Cat(miscMissQueueClientId,
    miscMissReq.bits.client_id(entryIdMSB, entryIdLSB))

  val miss_block = block_miss(missReqArb.io.out.bits.addr)
  block_decoupled(missReqArb.io.out, missReq, miss_block)

  // Response
  val missResp        = missQueue.io.resp
  val loadMissResp    = loadMissQueue.io.miss_resp
  val storeMissResp   = storeMissQueue.io.miss_resp
  val miscMissResp    = miscMissQueue.io.miss_resp

  val clientId = missResp.bits.client_id(clientIdMSB, clientIdLSB)

  val isLoadMissResp = clientId === loadMissQueueClientId
  loadMissResp.valid := missResp.valid && isLoadMissResp
  loadMissResp.bits.entry_id := missResp.bits.entry_id
  loadMissResp.bits.client_id := missResp.bits.client_id(entryIdMSB, entryIdLSB)

  val isStoreMissResp = clientId === storeMissQueueClientId
  storeMissResp.valid := missResp.valid && isStoreMissResp
  storeMissResp.bits.entry_id := missResp.bits.entry_id
  storeMissResp.bits.client_id := missResp.bits.client_id(entryIdMSB, entryIdLSB)

  val isMiscMissResp = clientId === miscMissQueueClientId
  miscMissResp.valid := missResp.valid && isMiscMissResp
  miscMissResp.bits.entry_id := missResp.bits.entry_id
  miscMissResp.bits.client_id := missResp.bits.client_id(entryIdMSB, entryIdLSB)

  // Finish
  val missFinish        = missQueue.io.finish
  val loadMissFinish    = loadMissQueue.io.miss_finish
  val storeMissFinish   = storeMissQueue.io.miss_finish
  val miscMissFinish    = miscMissQueue.io.miss_finish

  val missFinishArb = Module(new Arbiter(new MissFinish, 3))
  missFinishArb.io.in(0).valid          := loadMissFinish.valid
  loadMissFinish.ready                  := missFinishArb.io.in(0).ready
  missFinishArb.io.in(0).bits.entry_id  := loadMissFinish.bits.entry_id
  missFinishArb.io.in(0).bits.client_id := Cat(loadMissQueueClientId,
    loadMissFinish.bits.client_id(entryIdMSB, entryIdLSB))

  missFinishArb.io.in(1).valid          := storeMissFinish.valid
  storeMissFinish.ready                 := missFinishArb.io.in(1).ready
  missFinishArb.io.in(1).bits.entry_id  := storeMissFinish.bits.entry_id
  missFinishArb.io.in(1).bits.client_id := Cat(storeMissQueueClientId,
    storeMissFinish.bits.client_id(entryIdMSB, entryIdLSB))

  missFinishArb.io.in(2).valid          := miscMissFinish.valid
  miscMissFinish.ready                  := missFinishArb.io.in(2).ready
  missFinishArb.io.in(2).bits.entry_id  := miscMissFinish.bits.entry_id
  missFinishArb.io.in(2).bits.client_id := Cat(miscMissQueueClientId,
    miscMissFinish.bits.client_id(entryIdMSB, entryIdLSB))

  missFinish                            <> missFinishArb.io.out

  // tilelink stuff
  bus.a <> missQueue.io.mem_acquire
  bus.e <> missQueue.io.mem_finish

  when (bus.d.bits.source === cfg.nMissEntries.U) {
    // This should be ReleaseAck
    bus.d.ready := true.B
    missQueue.io.mem_grant.valid := false.B
    missQueue.io.mem_grant.bits  := DontCare
  } .otherwise {
    // This should be GrantData
    missQueue.io.mem_grant <> bus.d
  }


  //----------------------------------------
  // prober
  bus.b.ready        := false.B

  //----------------------------------------
  // wb
  // 0 goes to prober, 1 goes to missQueue evictions
  val wbArb = Module(new Arbiter(new WritebackReq(edge.bundle.sourceBits), 2))
  wbArb.io.in(0).valid := false.B
  wbArb.io.in(0).bits  := DontCare
  wbArb.io.in(1)       <> missQueue.io.wb_req
  wb.io.req            <> wbArb.io.out
  missQueue.io.wb_resp := wb.io.resp
  bus.c             <> wb.io.release
  wb.io.mem_grant      := bus.d.fire() && bus.d.bits.source === cfg.nMissEntries.U

  // synchronization stuff
  def block_load(addr: UInt) = {
    val store_addr_matches = VecInit(stu.io.inflight_req_block_addrs map (entry => entry.valid && entry.bits === get_block_addr(addr)))
    val store_addr_match = store_addr_matches.reduce(_||_)

    val misc_addr_matches = VecInit(misc.io.inflight_req_block_addrs map (entry => entry.valid && entry.bits === get_block_addr(addr)))
    val misc_addr_match = misc_addr_matches.reduce(_||_)

    val miss_idx_matches = VecInit(missQueue.io.inflight_req_idxes map (entry => entry.valid && entry.bits === get_idx(addr)))
    val miss_idx_match = miss_idx_matches.reduce(_||_)

    store_addr_match || misc_addr_match || miss_idx_match
  }

  def block_store(addr: UInt) = {
    val misc_addr_matches = VecInit(misc.io.inflight_req_block_addrs map (entry => entry.valid && entry.bits === get_block_addr(addr)))
    val misc_addr_match = misc_addr_matches.reduce(_||_)

    val miss_idx_matches = VecInit(missQueue.io.inflight_req_idxes map (entry => entry.valid && entry.bits === get_idx(addr)))
    val miss_idx_match = miss_idx_matches.reduce(_||_)
    misc_addr_match || miss_idx_match
  }

  def block_misc(addr: UInt) = {
    val store_addr_matches = VecInit(stu.io.inflight_req_block_addrs map (entry => entry.valid && entry.bits === get_block_addr(addr)))
    val store_addr_match = store_addr_matches.reduce(_||_)

    val miss_idx_matches = VecInit(missQueue.io.inflight_req_idxes map (entry => entry.valid && entry.bits === get_idx(addr)))
    val miss_idx_match = miss_idx_matches.reduce(_||_)
    store_addr_match || miss_idx_match
  }

  def block_miss(addr: UInt) = {
    val store_idx_matches = VecInit(stu.io.inflight_req_idxes map (entry => entry.valid && entry.bits === get_idx(addr)))
    val store_idx_match = store_idx_matches.reduce(_||_)

    val misc_idx_matches = VecInit(misc.io.inflight_req_idxes map (entry => entry.valid && entry.bits === get_idx(addr)))
    val misc_idx_match = misc_idx_matches.reduce(_||_)

    val miss_idx_matches = VecInit(missQueue.io.inflight_req_idxes map (entry => entry.valid && entry.bits === get_idx(addr)))
    val miss_idx_match = miss_idx_matches.reduce(_||_)

    store_idx_match || misc_idx_match || miss_idx_match
  }

  def block_decoupled[T <: Data](source: DecoupledIO[T], sink: DecoupledIO[T], block_signal: Bool) = {
    sink.valid   := source.valid && !block_signal
    source.ready := sink.ready   && !block_signal
    sink.bits    := source.bits
  }
}<|MERGE_RESOLUTION|>--- conflicted
+++ resolved
@@ -77,11 +77,8 @@
 
 class DCacheIO extends DCacheBundle {
   val lsu = new DCacheToLsuIO
-<<<<<<< HEAD
-=======
+  // TODO: remove ptw port, it directly connect to L2
   val ptw = Flipped(new DCacheLoadIO)
-  val bus = new TLCached(cfg.busParams)
->>>>>>> 316cba3d
 }
 
 
@@ -120,14 +117,9 @@
   val misc = Module(new MiscPipe)
   val loadMissQueue = Module(new LoadMissQueue)
   val storeMissQueue = Module(new StoreMissQueue)
-<<<<<<< HEAD
+  val miscMissQueue = Module(new MiscMissQueue)
   val missQueue = Module(new MissQueue(edge))
   val wb = Module(new WritebackUnit(edge))
-=======
-  val miscMissQueue = Module(new MiscMissQueue)
-  val missQueue = Module(new MissQueue)
-  val wb = Module(new WritebackUnit)
->>>>>>> 316cba3d
 
 
   //----------------------------------------
@@ -166,14 +158,9 @@
 
   missQueue.io.meta_resp <> metaArray.io.resp(0)
   // metaArray.io.resp(0) <> prober.io.meta_resp
-<<<<<<< HEAD
-  stu.io.meta_resp <> metaArray.io.resp(0)
-  ldu(0).io.meta_resp <> metaArray.io.resp(0)
-=======
   metaArray.io.resp(0) <> stu.io.meta_resp
   metaArray.io.resp(0) <> ldu(0).io.meta_resp
   metaArray.io.resp(0) <> misc.io.meta_resp
->>>>>>> 316cba3d
 
   for (w <- 1 until LoadPipelineWidth) {
     metaArray.io.read(w) <> ldu(w).io.meta_read
