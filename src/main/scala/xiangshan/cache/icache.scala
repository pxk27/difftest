package xiangshan.cache

import chisel3._
import chisel3.util._
import device._
import xiangshan._
import xiangshan.frontend._
import utils._
import chisel3.ExcitingUtils._

case class ICacheParameters(
    nSets: Int = 64,
    nWays: Int = 8,
    rowBits: Int = 64,
    nTLBEntries: Int = 32,
    tagECC: Option[String] = None,
    dataECC: Option[String] = None,
    nSDQ: Int = 17,
    nRPQ: Int = 16,
    nMissEntries: Int = 1,
    nMMIOs: Int = 1,
    blockBytes: Int = 64
)extends L1CacheParameters {

  def tagCode: Code = Code.fromString(tagECC)
  def dataCode: Code = Code.fromString(dataECC)
  def replacement = new RandomReplacement(nWays)
}

trait HasICacheParameters extends HasL1CacheParameters with HasIFUConst {
  val cacheParams = icacheParameters

  //TODO: temp set
  def accessBorder =  0x80000000L

  // the width of inner CPU data interface
  def cacheID = 0
  // RVC instruction length
  def insLen = if (HasCExtension) 16 else 32
  def RVCInsLen = 16

  // icache Queue
  val groupAlign = log2Up(cacheParams.blockBytes)
  def groupPC(pc: UInt): UInt = Cat(pc(PAddrBits-1, groupAlign), 0.U(groupAlign.W))

  //ECC encoding
  def encRowBits = cacheParams.dataCode.width(rowBits)
  def encTagBits = cacheParams.tagCode.width(tagBits)

  // ICache MSHR settings

  require(isPow2(nSets), s"nSets($nSets) must be pow2")
  require(isPow2(nWays), s"nWays($nWays) must be pow2")
  require(full_divide(rowBits, wordBits), s"rowBits($rowBits) must be multiple of wordBits($wordBits)")
  require(full_divide(beatBits, rowBits), s"beatBits($beatBits) must be multiple of rowBits($rowBits)")
  // this is a VIPT L1 cache
  require(pgIdxBits >= untagBits, s"page aliasing problem: pgIdxBits($pgIdxBits) < untagBits($untagBits)")
}

abstract class ICacheBundle extends XSBundle
  with HasICacheParameters

abstract class ICacheModule extends XSModule
  with HasICacheParameters
  with ICacheBase

abstract class ICacheArray extends XSModule
  with HasICacheParameters

abstract class ICachArray extends XSModule
  with HasICacheParameters

// sealed class ICacheMetaBundle extends ICacheBundle
// {
//   val tag = UInt(tagBits.W)
// }

// sealed class ICacheDataBundle extends ICacheBundle
// {
//   val data = UInt(encRowBits.W)
// }

class ICacheReq extends ICacheBundle
{
  val addr = UInt(VAddrBits.W)
  val mask = UInt(PredictWidth.W)
}

class ICacheResp extends ICacheBundle
{
  val pc = UInt(VAddrBits.W)
  val data = UInt((FetchWidth * 32).W)
  val mask = UInt(PredictWidth.W)
  val ipf = Bool()
  val acf = Bool()
}


class ICacheIO extends ICacheBundle
{
  val req = Flipped(DecoupledIO(new ICacheReq))
  val resp = DecoupledIO(new ICacheResp)
  val mem_acquire = DecoupledIO(new L1plusCacheReq)
  val mem_grant   = Flipped(DecoupledIO(new L1plusCacheResp))
  val tlb = new BlockTlbRequestIO
  val flush = Input(UInt(2.W))
  val l1plusflush = Output(Bool())
  val fencei = Input(Bool())
  val prev = Flipped(Valid(UInt(16.W)))
  val prev_ipf = Input(Bool())
  val pd_out = Output(new PreDecodeResp)
}

/* ------------------------------------------------------------
 * The 3-stage pipeline register
 * ------------------------------------------------------------
 */
trait ICacheBase extends HasICacheParameters
{
  //----------------------------
  //    Stage 1
  //----------------------------
  // val s1_valid = WireInit(false.B)
  val s1_req_pc = Wire(UInt(VAddrBits.W))
  val s1_req_mask = Wire(UInt(PredictWidth.W))
  val s1_fire = WireInit(false.B)

  //----------------------------
  //    Stage 2
  //----------------------------
  val s2_valid = RegInit(false.B)
  val s2_req_pc = RegEnable(next = s1_req_pc,init = 0.U, enable = s1_fire)
  val s2_req_mask = RegEnable(next = s1_req_mask,init = 0.U, enable = s1_fire)
  val s2_ready = WireInit(false.B)
  val s2_fire = WireInit(false.B)

  //----------------------------
  //    Stage 3
  //----------------------------
  val s3_valid = RegInit(false.B)
  val s3_req_pc = RegEnable(next = s2_req_pc,init = 0.U, enable = s2_fire)
  val s3_req_mask = RegEnable(next = s2_req_mask,init = 0.U, enable = s2_fire)
  val s3_ready = WireInit(false.B)

}

class ICacheMetaWriteBundle extends ICacheBundle
{
  val virIdx = UInt(idxBits.W)
  val phyTag = UInt(tagBits.W)
  val waymask = UInt(nWays.W)

  def apply(tag:UInt, idx:UInt, waymask:UInt){
    this.virIdx := idx
    this.phyTag := tag
    this.waymask := waymask
  }

}

class ICacheDataWriteBundle extends ICacheBundle
{
  val virIdx = UInt(idxBits.W)
  val data = UInt(blockBits.W)
  val waymask = UInt(nWays.W)

  def apply(data:UInt, idx:UInt, waymask:UInt){
    this.virIdx := idx
    this.data := data
    this.waymask := waymask
  }

}

class ICacheMetaArray extends ICachArray
{
  val io=IO{new Bundle{
    val write = Flipped(DecoupledIO(new ICacheMetaWriteBundle))
    val read  = Flipped(DecoupledIO(UInt(idxBits.W)))
    val readResp = Output(Vec(nWays,UInt(tagBits.W)))
  }}

  val metaArray = Module(new SRAMTemplate(UInt(encTagBits.W), set=nSets, way=nWays, shouldReset = true))

  //read
  metaArray.io.r.req.valid := io.read.valid
  io.read.ready := metaArray.io.r.req.ready
  io.write.ready := DontCare
  metaArray.io.r.req.bits.apply(setIdx=io.read.bits)

  val rtag = metaArray.io.r.resp.asTypeOf(Vec(nWays,UInt(encTagBits.W)))
  val tag_encoded = VecInit(rtag.map(wtag => cacheParams.tagCode.decode(wtag).corrected))
  io.readResp :=tag_encoded.asTypeOf(Vec(nWays,UInt(tagBits.W)))
  //write
  val write = io.write.bits
  val wdata_encoded = cacheParams.tagCode.encode(write.phyTag.asUInt)
  metaArray.io.w.req.valid := io.write.valid
  metaArray.io.w.req.bits.apply(data=wdata_encoded, setIdx=write.virIdx, waymask=write.waymask)


}

class ICacheDataArray extends ICachArray
{
  val io=IO{new Bundle{
    val write = Flipped(DecoupledIO(new ICacheDataWriteBundle))
    val read  = Flipped(DecoupledIO(UInt(idxBits.W)))
    val readResp = Output(Vec(blockWords,Vec(nWays,UInt(encRowBits.W))))
  }}

  val dataArray = List.fill(blockWords){ Module(new SRAMTemplate(UInt(encRowBits.W), set=nSets, way = nWays))}

  //read
  //do ECC decoding after way choose
  for(b <- 0 until blockWords){
    dataArray(b).io.r.req.valid := io.read.valid
    dataArray(b).io.r.req.bits.apply(setIdx=io.read.bits)
  }
  val dataArrayReadyVec = dataArray.map(b => b.io.r.req.ready)

  io.read.ready := ParallelOR(dataArrayReadyVec)
  io.write.ready := DontCare
  io.readResp := VecInit(dataArray.map(b => b.io.r.resp.asTypeOf(Vec(nWays,UInt(encRowBits.W)))))

  //write
  val write = io.write.bits
  val write_data = write.data.asTypeOf(Vec(blockWords,UInt(rowBits.W)))
  val write_data_encoded = write_data.map(wdata => cacheParams.tagCode.encode(wdata))

  for(b <- 0 until blockWords){
    dataArray(b).io.w.req.valid := io.write.valid
    dataArray(b).io.w.req.bits.apply(   setIdx=write.virIdx,
                                        data=write_data_encoded(b),
                                        waymask=write.waymask)

  }

}

/* ------------------------------------------------------------
 * This module is a SRAM with 4-way associated mapping
 * The hardware implementation of ICache
 * ------------------------------------------------------------
 */
class ICache extends ICacheModule
{
  // cut a cacheline into a fetch packet
  def cutHelper(sourceVec: Vec[UInt], startPtr: UInt, mask: UInt): UInt = {
    val sourceVec_inst = Wire(Vec(blockWords*wordBytes/instBytes,UInt(insLen.W)))
    (0 until blockWords).foreach{ i =>
      (0 until wordBytes/instBytes).foreach{ j =>
        sourceVec_inst(i*wordBytes/instBytes + j) := sourceVec(i)(j*insLen+insLen-1, j*insLen)
      }
    }
    val cutPacket = WireInit(VecInit(Seq.fill(PredictWidth){0.U(insLen.W)}))
    val start = Cat(startPtr(4,3),0.U(log2Ceil(bankWidth).W))
    (0 until PredictWidth ).foreach{ i =>
      cutPacket(i) := Mux(mask(i).asBool,sourceVec_inst(start + i.U),0.U)
    }
    cutPacket.asUInt
  }

  // generate the one hot code according to a UInt between 0-8
  def PriorityMask(sourceVec: UInt) : UInt = {
    val oneHot = Mux(sourceVec >= 8.U, "b1000".U,
             Mux(sourceVec >= 4.U, "b0100".U,
             Mux(sourceVec >= 2.U, "b0010".U, "b0001".U)))
    oneHot
  }


  val io = IO(new ICacheIO)

  val s2_flush = io.flush(0)
  val s3_flush = io.flush(1)
  //----------------------------
  //    Memory Part
  //----------------------------
  val metaArray = Module(new ICacheMetaArray)
  val dataArray = Module(new ICacheDataArray)
  // 256-bit valid
  val validArray = RegInit(0.U((nSets * nWays).W))

  //----------------------------
  //    Stage 1
  //----------------------------
  s1_fire := io.req.valid
  s1_req_pc := io.req.bits.addr
  s1_req_mask := io.req.bits.mask
  s2_ready := WireInit(false.B)
  // s1_fire := s1_valid && (s2_ready || s2_flush)

  // SRAM(Meta and Data) read request
  val s1_idx = get_idx(s1_req_pc)

  metaArray.io.read.valid := s1_fire
  metaArray.io.read.bits  :=s1_idx
  dataArray.io.read.valid := s1_fire
  dataArray.io.read.bits  :=s1_idx

  XSDebug("[Stage 1] r : f  (%d  %d)  request pc: 0x%x  mask: %b\n",s2_ready,s1_fire,s1_req_pc,s1_req_mask)
  XSDebug("[Stage 1] index: %d\n",s1_idx)


  //----------------------------
  //    Stage 2
  //----------------------------
  val s2_idx = get_idx(s2_req_pc)
  val s2_tlb_resp = WireInit(io.tlb.resp.bits)
  val s2_tag = get_tag(s2_tlb_resp.paddr)
  val s2_hit = WireInit(false.B)
  val s2_access_fault = WireInit(false.B)
  val s2_allValid = s2_valid && io.tlb.resp.valid
  s2_fire := s2_allValid && s3_ready
  when(s1_fire)       { s2_valid := true.B }
  .elsewhen(s2_flush) { s2_valid := false.B }
  .elsewhen(s2_fire)  { s2_valid := false.B }

  //physical address < 0x80000000
  //TODO: May have bugs
  s2_access_fault := (s2_tlb_resp.paddr < accessBorder.U) && s2_valid

  // SRAM(Meta and Data) read reseponse
  val metas = metaArray.io.readResp
  val datas =RegEnable(next=dataArray.io.readResp, enable=s2_fire)

  val validMeta = Cat((0 until nWays).map{w => validArray(Cat(s2_idx, w.U(log2Ceil(nWays).W)))}.reverse).asUInt

  // hit check and generate victim cacheline mask
  val hitVec = VecInit((0 until nWays).map{w => metas(w)=== s2_tag && validMeta(w) === 1.U})
  val victimWayMask = (1.U << LFSR64()(log2Up(nWays)-1,0))
  val invalidVec = ~validMeta
  val hasInvalidWay = invalidVec.orR
  val refillInvalidWaymask = PriorityMask(invalidVec)

  val waymask = Mux(s2_hit, hitVec.asUInt, Mux(hasInvalidWay, refillInvalidWaymask, victimWayMask))

  s2_hit := ParallelOR(hitVec) || s2_tlb_resp.excp.pf.instr || s2_access_fault
  s2_ready := s3_ready && io.tlb.resp.valid || !s2_valid

  XSDebug("[Stage 2] v : r : f  (%d  %d  %d)  pc: 0x%x  mask: %b acf:%d\n",s2_valid,s3_ready,s2_fire,s2_req_pc,s2_req_mask,s2_access_fault)
  XSDebug(p"[Stage 2] tlb req:  v ${io.tlb.req.valid} r ${io.tlb.req.ready} ${io.tlb.req.bits}\n")
  XSDebug(p"[Stage 2] tlb resp: v ${io.tlb.resp.valid} r ${io.tlb.resp.ready} ${s2_tlb_resp}\n")
  XSDebug("[Stage 2] tag: %x  hit:%d\n",s2_tag,s2_hit)
  XSDebug("[Stage 2] validMeta: %b  victimWayMaks:%b   invalidVec:%b    hitVec:%b    waymask:%b \n",validMeta,victimWayMask,invalidVec.asUInt,hitVec.asUInt,waymask.asUInt)


  //----------------------------
  //    Stage 3
  //----------------------------
  val s3_tlb_resp = RegEnable(next = s2_tlb_resp, init = 0.U.asTypeOf(new TlbResp), enable = s2_fire)
  val s3_data = datas
  val s3_tag = RegEnable(s2_tag, s2_fire)
  val s3_hit = RegEnable(next=s2_hit,init=false.B,enable=s2_fire)
  val s3_wayMask = RegEnable(next=waymask,init=0.U,enable=s2_fire)
  val s3_miss = s3_valid && !s3_hit
  val s3_idx = get_idx(s3_req_pc)
  val s3_access_fault = RegEnable(s2_access_fault,init=false.B,enable=s2_fire)
  when(s3_flush)                  { s3_valid := false.B }
  .elsewhen(s2_fire && !s2_flush) { s3_valid := true.B }
  .elsewhen(io.resp.fire())       { s3_valid := false.B }
  val refillDataReg = Reg(Vec(refillCycles,UInt(beatBits.W)))

  // icache hit
  // data ECC encoding
  // simply cut the hit cacheline
  val dataHitWay = VecInit(s3_data.map(b => Mux1H(s3_wayMask,b).asUInt))
  val outPacket =  Wire(UInt((FetchWidth * 32).W))
  val dataHitWayDecoded = VecInit(
    (0 until blockWords).map{r =>
      val row = dataHitWay.asTypeOf(Vec(blockWords,UInt(encRowBits.W)))(r)
      val decodedRow = cacheParams.dataCode.decode(row)
      assert(!(s3_valid && s3_hit && decodedRow.uncorrectable))
      decodedRow.corrected
    }
  )
  outPacket := cutHelper(dataHitWay,s3_req_pc(5,1).asUInt,s3_req_mask.asUInt)



  //ICache MissQueue
  val icacheMissQueue = Module(new IcacheMissQueue)
  val blocking = RegInit(false.B)
  val isICacheResp = icacheMissQueue.io.resp.valid && icacheMissQueue.io.resp.bits.clientID === cacheID.U(2.W)
  icacheMissQueue.io.req.valid := s3_miss && !s3_flush && !blocking//TODO: specificate flush condition
  icacheMissQueue.io.req.bits.apply(missAddr=groupPC(s3_tlb_resp.paddr),missIdx=s3_idx,missWaymask=s3_wayMask,source=cacheID.U(2.W))
  icacheMissQueue.io.resp.ready := io.resp.ready
  icacheMissQueue.io.flush := s3_flush

  when(icacheMissQueue.io.req.fire()){blocking := true.B}
  .elsewhen(blocking && ((icacheMissQueue.io.resp.fire() && isICacheResp) || s3_flush) ){blocking := false.B}

  XSDebug(blocking && s3_flush,"check for icache non-blocking")
  //cache flush register
  val icacheFlush = io.fencei
  val cacheflushed = RegInit(false.B)
  XSDebug("[Fence.i] icacheFlush:%d, cacheflushed:%d\n",icacheFlush,cacheflushed)
  when(icacheFlush && blocking && !isICacheResp){ cacheflushed := true.B}
  .elsewhen(isICacheResp && cacheflushed) {cacheflushed := false.B }

  //TODO: Prefetcher

  //refill write
  val metaWriteReq = icacheMissQueue.io.meta_write.bits
  icacheMissQueue.io.meta_write.ready := true.B
  metaArray.io.write.valid := icacheMissQueue.io.meta_write.valid
  metaArray.io.write.bits.apply(tag=metaWriteReq.meta_write_tag,
                                idx=metaWriteReq.meta_write_idx,
                                waymask=metaWriteReq.meta_write_waymask)

  val wayNum = OHToUInt(metaWriteReq.meta_write_waymask.asTypeOf(Vec(nWays,Bool())))
  val validPtr = Cat(metaWriteReq.meta_write_idx,wayNum)
  when(icacheMissQueue.io.meta_write.valid && !cacheflushed){
    validArray := validArray.bitSet(validPtr, true.B)
  }

  //data
  icacheMissQueue.io.refill.ready := true.B
  val refillReq = icacheMissQueue.io.refill.bits
  dataArray.io.write.valid := icacheMissQueue.io.refill.valid
  dataArray.io.write.bits.apply(data=refillReq.refill_data,
                                idx=refillReq.refill_idx,
                                waymask=refillReq.refill_waymask)

  //icache flush: only flush valid Array register
  when(icacheFlush){ validArray := 0.U }

  val refillDataVec = icacheMissQueue.io.resp.bits.data.asTypeOf(Vec(blockWords,UInt(wordBits.W)))
  val refillDataOut = cutHelper(refillDataVec, s3_req_pc(5,1),s3_req_mask )

  s3_ready := ((io.resp.ready && s3_hit || !s3_valid) && !blocking) || (blocking && icacheMissQueue.io.resp.valid && io.resp.ready)


  val pds = Seq.fill(nWays)(Module(new PreDecode))
  for (i <- 0 until nWays) {
    val wayResp = Wire(new ICacheResp)
    val wayData = cutHelper(VecInit(s3_data.map(b => b(i).asUInt)), s3_req_pc(5,1), s3_req_mask)
    val refillData = cutHelper(refillDataVec, s3_req_pc(5,1),s3_req_mask)
    wayResp.pc := s3_req_pc
    wayResp.data := Mux(s3_valid && s3_hit, wayData, refillData)
    wayResp.mask := s3_req_mask
    wayResp.ipf := s3_tlb_resp.excp.pf.instr
    wayResp.acf := s3_access_fault
    pds(i).io.in := wayResp
    pds(i).io.prev <> io.prev
    // if a fetch packet triggers page fault, set the pf instruction to nop
<<<<<<< HEAD
    when (!io.prev.valid && s3_tlb_resp.excp.pf.instr) {
      val instrs = Wire(Vec(FetchWidth, UInt(32.W)))
      (0 until FetchWidth).foreach(i => instrs(i) := ZeroExt("b0010011".U, 32)) // nop
      pds(i).io.in.data := instrs.asUInt
    }.elsewhen (io.prev.valid && (io.prev_ipf || s3_tlb_resp.excp.pf.instr)) {
=======
    when ((!(HasCExtension.B) || io.prev.valid) && s3_tlb_resp.excp.pf.instr ) {
      val instrs = Wire(Vec(FetchWidth, UInt(32.W)))
      (0 until FetchWidth).foreach(i => instrs(i) := ZeroExt("b0010011".U, 32)) // nop
      pds(i).io.in.data := instrs.asUInt
    }.elsewhen (HasCExtension.B && io.prev.valid && (io.prev_ipf || s3_tlb_resp.excp.pf.instr)) {
>>>>>>> 79dbadc2
      pds(i).io.prev.bits := ZeroExt("b0010011".U, 16)
      val instrs = Wire(Vec(FetchWidth, UInt(32.W)))
      (0 until FetchWidth).foreach(i => instrs(i) := Cat(ZeroExt("b0010011".U, 16), Fill(16, 0.U(1.W))))
      pds(i).io.in.data := instrs.asUInt
    }
  }
  io.pd_out := Mux1H(s3_wayMask, pds.map(_.io.out))

  //TODO: coherence
  XSDebug("[Stage 3] valid:%d   pc: 0x%x  mask: %b ipf:%d acf:%d \n",s3_valid,s3_req_pc,s3_req_mask,s3_tlb_resp.excp.pf.instr,s3_access_fault)
  XSDebug("[Stage 3] hit:%d  miss:%d  waymask:%x blocking:%d\n",s3_hit,s3_miss,s3_wayMask.asUInt,blocking)
  XSDebug("[Stage 3] tag: %x    idx: %d\n",s3_tag,get_idx(s3_req_pc))
  XSDebug(p"[Stage 3] tlb resp: ${s3_tlb_resp}\n")
  XSDebug("[mem_acquire] valid:%d  ready:%d\n",io.mem_acquire.valid,io.mem_acquire.ready)
  XSDebug("[mem_grant] valid:%d  ready:%d  data:%x id:%d \n",io.mem_grant.valid,io.mem_grant.ready,io.mem_grant.bits.data,io.mem_grant.bits.id)
  XSDebug("[Stage 3] ---------Hit Way--------- \n")
  for(i <- 0 until blockWords){
      XSDebug("[Stage 3] %x\n",dataHitWay(i))
  }
  XSDebug("[Stage 3] outPacket :%x\n",outPacket)
  XSDebug("[Stage 3] refillDataOut :%x\n",refillDataOut)

  //----------------------------
  //    Out Put
  //----------------------------
  //icache request
  io.req.ready := s2_ready

  //icache response: to pre-decoder
  io.resp.valid := s3_valid && (s3_hit || icacheMissQueue.io.resp.valid)
  io.resp.bits.data := Mux((s3_valid && s3_hit),outPacket,refillDataOut)
  io.resp.bits.mask := s3_req_mask
  io.resp.bits.pc := s3_req_pc
  io.resp.bits.ipf := s3_tlb_resp.excp.pf.instr
  io.resp.bits.acf := s3_access_fault

  //to itlb
  io.tlb.resp.ready := true.B // DontCare
  io.tlb.req.valid := s2_valid
  io.tlb.req.bits.vaddr := s2_req_pc
  io.tlb.req.bits.cmd := TlbCmd.exec
  io.tlb.req.bits.roqIdx := DontCare
  io.tlb.req.bits.debug.pc := s2_req_pc

  //To L1 plus
  io.mem_acquire <> icacheMissQueue.io.mem_acquire
  icacheMissQueue.io.mem_grant <> io.mem_grant

  io.l1plusflush := icacheFlush

  XSDebug("[flush] flush_0:%d  flush_1:%d\n",s2_flush,s3_flush)

  //Performance Counter
  if (!env.FPGAPlatform ) {
    ExcitingUtils.addSource( s3_valid && !blocking, "perfCntIcacheReqCnt", Perf)
    ExcitingUtils.addSource( s3_valid && !blocking && s3_miss, "perfCntIcacheMissCnt", Perf)
  }
}
<|MERGE_RESOLUTION|>--- conflicted
+++ resolved
@@ -444,19 +444,11 @@
     pds(i).io.in := wayResp
     pds(i).io.prev <> io.prev
     // if a fetch packet triggers page fault, set the pf instruction to nop
-<<<<<<< HEAD
-    when (!io.prev.valid && s3_tlb_resp.excp.pf.instr) {
-      val instrs = Wire(Vec(FetchWidth, UInt(32.W)))
-      (0 until FetchWidth).foreach(i => instrs(i) := ZeroExt("b0010011".U, 32)) // nop
-      pds(i).io.in.data := instrs.asUInt
-    }.elsewhen (io.prev.valid && (io.prev_ipf || s3_tlb_resp.excp.pf.instr)) {
-=======
     when ((!(HasCExtension.B) || io.prev.valid) && s3_tlb_resp.excp.pf.instr ) {
       val instrs = Wire(Vec(FetchWidth, UInt(32.W)))
       (0 until FetchWidth).foreach(i => instrs(i) := ZeroExt("b0010011".U, 32)) // nop
       pds(i).io.in.data := instrs.asUInt
     }.elsewhen (HasCExtension.B && io.prev.valid && (io.prev_ipf || s3_tlb_resp.excp.pf.instr)) {
->>>>>>> 79dbadc2
       pds(i).io.prev.bits := ZeroExt("b0010011".U, 16)
       val instrs = Wire(Vec(FetchWidth, UInt(32.W)))
       (0 until FetchWidth).foreach(i => instrs(i) := Cat(ZeroExt("b0010011".U, 16), Fill(16, 0.U(1.W))))
