--- conflicted
+++ resolved
@@ -21,37 +21,11 @@
 import difftest.common.DifftestWiring
 import difftest.dpic.DPIC
 import difftest.squash.Squash
-<<<<<<< HEAD
-=======
 import difftest.batch.{Batch, BatchIO}
->>>>>>> 666a1ec8
 
 import scala.collection.mutable.ListBuffer
 
 case class GatewayConfig(
-<<<<<<< HEAD
-                        style          : String  = "dpic",
-                        hasGlobalEnable: Boolean = false,
-                        isSquash       : Boolean = false,
-                        squashReplay   : Boolean = false,
-                        replaySize     : Int     = 256,
-                        diffStateSelect: Boolean = false,
-                        isBatch        : Boolean = false,
-                        batchSize      : Int     = 32,
-                        isNonBlock     : Boolean = false,
-                        )
-{
-  require(!(diffStateSelect && isBatch))
-  if (squashReplay) require(isSquash)
-  def hasDutPos: Boolean = diffStateSelect || isBatch
-  def dutBufLen: Int = if (isBatch) batchSize else if (diffStateSelect) 2 else 1
-  def dutPosWidth: Int = log2Ceil(dutBufLen)
-  def maxStep: Int = if (isBatch) batchSize else 1
-  def stepWidth: Int = log2Ceil(maxStep + 1)
-  def hasDeferredResult: Boolean = isNonBlock
-  def needTraceInfo: Boolean = squashReplay
-  def needEndpoint: Boolean = hasGlobalEnable || diffStateSelect || isBatch || isSquash
-=======
   style: String = "dpic",
   hasGlobalEnable: Boolean = false,
   isSquash: Boolean = false,
@@ -73,25 +47,17 @@
   def needTraceInfo: Boolean = squashReplay
   def needEndpoint: Boolean = hasGlobalEnable || hasDutZone || isBatch || isSquash
   def needPreprocess: Boolean = hasDutZone || isBatch || isSquash || needTraceInfo
->>>>>>> 666a1ec8
   // Macros Generation for Cpp and Verilog
   def cppMacros: Seq[String] = {
     val macros = ListBuffer.empty[String]
     macros += s"CONFIG_DIFFTEST_${style.toUpperCase}"
-<<<<<<< HEAD
-    macros += s"CONFIG_DIFFTEST_BUFLEN ${dutBufLen}"
-=======
     macros += s"CONFIG_DIFFTEST_ZONESIZE $dutZoneSize"
     macros += s"CONFIG_DIFFTEST_BUFLEN $dutBufLen"
->>>>>>> 666a1ec8
     if (isBatch) macros ++= Seq("CONFIG_DIFFTEST_BATCH", s"DIFFTEST_BATCH_SIZE ${batchSize}")
     if (isSquash) macros += "CONFIG_DIFFTEST_SQUASH"
     if (squashReplay) macros += "CONFIG_DIFFTEST_SQUASH_REPLAY"
     if (hasDeferredResult) macros += "CONFIG_DIFFTEST_DEFERRED_RESULT"
-<<<<<<< HEAD
-=======
     if (hasInternalStep) macros += "CONFIG_DIFFTEST_INTERNAL_STEP"
->>>>>>> 666a1ec8
     macros.toSeq
   }
   def vMacros: Seq[String] = {
@@ -99,10 +65,6 @@
     macros += s"CONFIG_DIFFTEST_STEPWIDTH ${stepWidth}"
     if (isNonBlock) macros += "CONFIG_DIFFTEST_NONBLOCK"
     if (hasDeferredResult) macros += "CONFIG_DIFFTEST_DEFERRED_RESULT"
-<<<<<<< HEAD
-    macros.toSeq
-  }
-=======
     if (hasInternalStep) macros += "CONFIG_DIFFTEST_INTERNAL_STEP"
     macros.toSeq
   }
@@ -128,25 +90,12 @@
       step = if (step.isDefined) step else that.step,
     )
   }
->>>>>>> 666a1ec8
 }
 
 object Gateway {
   private val instances = ListBuffer.empty[DifftestBundle]
   private var config = GatewayConfig()
 
-<<<<<<< HEAD
-  def apply[T <: DifftestBundle](gen: T, style: String): T = {
-    config = GatewayConfig(style = style)
-    if (config.needEndpoint)
-      register(WireInit(0.U.asTypeOf(gen)))
-    else {
-      val port = Wire(new GatewayBundle(config))
-      port.enable := true.B
-      val bundle = WireInit(0.U.asTypeOf(gen))
-      GatewaySink(gen, config, port) := bundle.asUInt
-      bundle
-=======
   def setConfig(cfg: String): Unit = {
     cfg.foreach {
       case 'E' => config = config.copy(hasGlobalEnable = true)
@@ -170,7 +119,6 @@
       control.enable := true.B
       GatewaySink(control, signal, config)
       signal
->>>>>>> 666a1ec8
     }
   }
 
@@ -181,20 +129,6 @@
     gen
   }
 
-<<<<<<< HEAD
-  def collect(): (Seq[String], Seq[String], Seq[(DifftestBundle, String)], UInt) = {
-    val extraInstances = ListBuffer.empty[(DifftestBundle, String)]
-    val step = WireInit(1.U)
-    if (config.needEndpoint) {
-      val endpoint = Module(new GatewayEndpoint(instances.toSeq, config))
-      extraInstances ++= endpoint.extraInstances
-      step := endpoint.step
-    }
-    else {
-      GatewaySink.collect(config)
-    }
-    (config.cppMacros, config.vMacros, extraInstances.toSeq, step)
-=======
   def collect(): GatewayResult = {
     val sink = if (config.needEndpoint) {
       val endpoint = Module(new GatewayEndpoint(instances.toSeq, config))
@@ -210,7 +144,6 @@
       cppMacros = config.cppMacros,
       vMacros = config.vMacros,
     )
->>>>>>> 666a1ec8
   }
 }
 
@@ -223,10 +156,6 @@
     in(id) := data.asTypeOf(in(id).cloneType)
   }
 
-<<<<<<< HEAD
-  val share_wbint = WireInit(in)
-  if (config.hasDutPos || config.isSquash) {
-=======
   val preprocessed = if (config.needPreprocess) {
     WireInit(Preprocess(in, config))
   } else {
@@ -342,7 +271,6 @@
   }
 
   if (config.hasDutZone || config.isSquash || config.isBatch) {
->>>>>>> 666a1ec8
     // Special fix for int writeback. Work for single-core only
     if (in.exists(_.desiredCppName == "wb_int")) {
       require(in.count(_.isUniqueIdentifier) == 1, "only single-core is supported yet")
@@ -371,124 +299,14 @@
           }
         }
       }
-<<<<<<< HEAD
-    }
-  }
-
-  val squashed = WireInit(share_wbint)
-  val squash_idx = Option.when(config.squashReplay)(WireInit(0.U(log2Ceil(config.replaySize).W)))
-  if (config.isSquash) {
-    val squash = Squash(share_wbint.toSeq.map(_.cloneType), config)
-    squash.in := share_wbint
-    squashed := squash.out
-    if (config.squashReplay) {
-      squash_idx.get := squash.idx.get
-    }
-  }
-
-  val signalsWithInfo = ListBuffer.empty[DifftestBundle]
-  signalsWithInfo ++= signals
-  if (config.needTraceInfo) signalsWithInfo += new DiffTraceInfo(config)
-  val out = WireInit(0.U.asTypeOf(MixedVec(signalsWithInfo.toSeq.map(_.cloneType))))
-  if (config.needTraceInfo) {
-    for ((data, id) <- squashed.zipWithIndex) {
-      out(id) := data
-    }
-    val traceinfo = out.filter(_.desiredCppName == "trace_info").head.asInstanceOf[DiffTraceInfo]
-    traceinfo.coreid := out.filter(_.isUniqueIdentifier).head.coreid
-    traceinfo.squash_idx.get := squash_idx.get
-  }
-  else {
-    out := squashed
-  }
-
-  val out_pack = WireInit(0.U.asTypeOf(MixedVec(signalsWithInfo.toSeq.map(gen => UInt(gen.getWidth.W)))))
-  for ((data, id) <- out_pack.zipWithIndex) {
-    data := out(id).asUInt
-  }
-
-  val port_num = if (config.isBatch) config.batchSize else 1
-  val ports = Seq.fill(port_num)(Wire(new GatewayBundle(config)))
-
-  val global_enable = WireInit(true.B)
-  if(config.hasGlobalEnable) {
-    global_enable := VecInit(out.flatMap(_.bits.needUpdate).toSeq).asUInt.orR
-  }
-
-  val batch_data = Option.when(config.isBatch)(Mem(config.batchSize, out_pack.cloneType))
-  val enable = WireInit(false.B)
-  if(config.isBatch) {
-    val batch_ptr = RegInit(0.U(log2Ceil(config.batchSize).W))
-    when(global_enable) {
-      batch_ptr := batch_ptr + 1.U
-      when(batch_ptr === (config.batchSize - 1).U) {
-        batch_ptr := 0.U
-      }
-      batch_data.get(batch_ptr) := out_pack
-    }
-    val do_batch_sync = batch_ptr === (config.batchSize - 1).U && global_enable
-    enable := RegNext(do_batch_sync)
-  }
-  else{
-    enable := global_enable
-  }
-  ports.foreach(port => port.enable := enable)
-
-  if(config.diffStateSelect) {
-    val select = RegInit(false.B)
-    when(global_enable) {
-      select := !select
-    }
-    ports.foreach(port => port.dut_pos.get := select.asUInt)
-  }
-
-  val step = IO(Output(UInt(config.stepWidth.W)))
-  step := Mux(enable, config.maxStep.U, 0.U)
-
-  if (config.isBatch) {
-    for (ptr <- 0 until config.batchSize) {
-      ports(ptr).dut_pos.get := ptr.asUInt
-      for(id <- 0 until out.length) {
-        GatewaySink(out(id).cloneType, config, ports(ptr)) := batch_data.get(ptr)(id)
-      }
-    }
-  }
-  else {
-    for(id <- 0 until out.length){
-      GatewaySink(out(id).cloneType, config, ports.head) := out_pack(id)
-    }
-  }
-
-  GatewaySink.collect(config)
-
-  val extraInstances = ListBuffer.empty[(DifftestBundle, String)]
-  if (config.needTraceInfo) {
-    extraInstances += ((signalsWithInfo.filter(_.desiredCppName == "trace_info").head, config.style))
-  }
-=======
-    }
-  }
->>>>>>> 666a1ec8
+    }
+  }
 }
 
 class ZoneControl(config: GatewayConfig) extends Module {
   val enable = IO(Input(Bool()))
   val dut_zone = IO(Output(UInt(config.dutZoneWidth.W)))
 
-<<<<<<< HEAD
-object GatewaySink{
-  def apply[T <: DifftestBundle](gen: T, config: GatewayConfig, port: GatewayBundle): UInt = {
-    config.style match {
-      case "dpic" => DPIC(gen, config, port)
-      case _ => DPIC(gen, config, port) // Default: DPI-C
-    }
-  }
-
-  def collect(config: GatewayConfig): Unit = {
-    config.style match {
-      case "dpic" => DPIC.collect()
-      case _ => DPIC.collect() // Default: DPI-C
-=======
   if (config.hasDutZone) {
     val zone = RegInit(0.U(config.dutZoneWidth.W))
     when(enable) {
@@ -496,16 +314,7 @@
       when(zone === (config.dutZoneSize - 1).U) {
         zone := 0.U
       }
->>>>>>> 666a1ec8
     }
     dut_zone := zone
   }
-<<<<<<< HEAD
-}
-
-class GatewayBundle(config: GatewayConfig) extends Bundle {
-  val enable = Bool()
-  val dut_pos = Option.when(config.hasDutPos)(UInt(config.dutPosWidth.W))
-=======
->>>>>>> 666a1ec8
 }