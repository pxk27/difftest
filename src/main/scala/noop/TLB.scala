--- conflicted
+++ resolved
@@ -367,6 +367,7 @@
   val hitFlag = hitMeta.flag.asTypeOf(flagBundle)
   val hitMask = hitMeta.mask
   // hit write back pte.flag
+  val hitinstrPF = WireInit(false.B)
   val hitWB = hit && (!hitFlag.a || !hitFlag.d && req.isWrite()) && !hitinstrPF && !io.pf.isPF()
   val hitRefillFlag = Cat(req.isWrite().asUInt, 1.U(1.W), 0.U(6.W)) | hitFlag.asUInt
   val hitWBStore = RegEnable(Cat(0.U(10.W), hitData.ppn, 0.U(2.W), hitRefillFlag), hitWB)
@@ -386,24 +387,11 @@
   io.pf.storePF := false.B
   io.pf.addr := req.addr
 
-  val hitinstrPF = WireInit(false.B)
-<<<<<<< HEAD
   if (tlbname == "itlb") { hitinstrPF := !hitExec  && hit}
   if (tlbname == "dtlb") { 
     pf.loadPF := !hitLoad && req.isRead() && hit && !isAMO
     pf.storePF := (!hitStore && req.isWrite() && hit) || (!hitLoad && req.isRead() && hit && isAMO)
   }
-=======
-  val hitWB = io.in.valid && io.in.bits.hit.hitWB && !hitinstrPF && !io.pf.isPF()//hit pte write back check
-  val hitExec = io.in.valid && io.in.bits.hit.hitExec
-  val hitLoad = io.in.valid && io.in.bits.hit.hitLoad
-  val hitStore = io.in.valid && io.in.bits.hit.hitStore
-  val hitRefillFlag = Cat(req.isWrite().asUInt, 1.U(1.W), 0.U(6.W)) | hitFlag
-  val hitWBStore = RegEnable(Cat(0.U(10.W), hitppn, 0.U(2.W), hitRefillFlag), hitWB)
-
-  if (tlbname == "itlb") { hitinstrPF := !hitExec  && hit}
-  if (tlbname == "dtlb") { io.pf.loadPF := !hitLoad && req.isRead() && hit && !isAMO; io.pf.storePF := !hitStore && req.isWrite() && hit || (!hitLoad && req.isRead() && hit && isAMO)}
->>>>>>> c8bc7c96
 
   // miss
   val s_idle :: s_memReadReq :: s_memReadResp :: s_write_pte :: s_wait_resp :: Nil = Enum(5)
@@ -426,20 +414,7 @@
   when (ioFlush && (state =/= s_idle)) { needFlush := true.B}
   when (io.out.fire() && needFlush) { needFlush := false.B}
 
-<<<<<<< HEAD
   val missIPF = RegInit(false.B)
-=======
-  val level = RegInit(Level.U(log2Up(Level).W))
-  val ptwFinish = (level === 1.U) && io.mem.resp.fire()
-  val memRdata = io.mem.resp.bits.rdata.asTypeOf(pteBundle)
-
-  val instrPF = RegInit(false.B)
-  val pfWire = WireInit(false.B)
-  if (tlbname == "dtlb") {
-    //val isAMO = Wire(Bool())
-    BoringUtils.addSink(isAMO, "ISAMO")
-  }
->>>>>>> c8bc7c96
 
   // state machine to handle miss(ptw) and pte-writing-back
   switch (state) {
@@ -541,7 +516,6 @@
   val cmd = Mux(state === s_write_pte, SimpleBusCmd.write, SimpleBusCmd.read)
   io.mem.req.bits.apply(addr = Mux(hitWB, hitData.addr, raddr), cmd = cmd, size = (if (XLEN == 64) "b11".U else "b10".U), wdata =  Mux( hitWB, hitWBStore, memRespStore), wmask = 0xff.U)
   io.mem.req.valid := ((state === s_memReadReq || state === s_write_pte) && !isFlush)
-<<<<<<< HEAD
   io.mem.resp.ready := true.B
 
   // meta & data refill . TODO: try to wrap the below by a method
@@ -563,37 +537,6 @@
   io.out.bits := req
   io.out.bits.addr := Mux(hit, maskPaddr(hitData.ppn, req.addr, hitMask), maskPaddr(memRespStore.asTypeOf(pteBundle).ppn, req.addr, missMaskStore))
   io.out.valid := io.in.valid && Mux(hit && !hitWB, !io.pf.isPF() , state === s_wait_resp)// && !alreadyOutFire
-=======
-  io.mem.resp.ready := true.B//(state === s_memReadResp)//()
-
-  val dataRefill = memRdata.ppn
-  val dataRefillWriteBus = Wire(TlbDataArrayWriteBus).apply(
-    valid = missMetaRF && !pfWire && !isFlush, setIdx = 0.U,
-    data = Wire(new TLBDataBundle).apply(dataRefill), waymask = io.in.bits.waymask) //need change
-
-  io.dataWriteBus.req <> dataRefillWriteBus.req
-
-  val metaRefillWriteBus = Wire(TlbMetaArrayWriteBus()).apply(
-    valid = (missMetaRF && !pfWire && !isFlush) || (hitWB && state === s_idle && !isFlush),
-    data = Wire(new TLBMetaBundle).apply(vpn = vpn.asUInt, mask = Mux(hitWB, hitMask, missMask), asid = Mux(hitWB, meta.asid, satp.asid), flag = Mux(hitWB, hitRefillFlag, refillFlag), addr = Mux(hitWB, meta.addr , raddr)), //need change
-    setIdx = 0.U, waymask = io.in.bits.waymask)
-
-  io.metaWriteBus.req <> metaRefillWriteBus.req
-
-  //io.out.bits.addr := Cat(0.U(paResLen.W), Cat(Mux(hit, hitppn, memRespStore.asTypeOf(pteBundle).ppn), req.addr.asTypeOf(vaBundle2).off))
-  io.out.bits.addr := Mux(hit, maskPaddr(hitppn, req.addr, hitMask), maskPaddr(memRespStore.asTypeOf(pteBundle).ppn, req.addr, missMaskStore))
-  io.out.bits.size := req.size
-  io.out.bits.cmd := req.cmd
-  io.out.bits.wmask := req.wmask
-  io.out.bits.wdata := req.wdata
-  if(tlbname == "itlb") { io.out.bits.user.map(_:= Cat( instrPF || hitinstrPF, req.user.getOrElse(0.U)(AddrBits*2 + 3, 0))) } 
-  else { io.out.bits.user.map(_:=req.user.getOrElse(0.U)) }
-  //io.out.valid := io.in.valid /*???*/ && Mux(hit, true.B, state === s_wait_resp)
-  io.out.valid := Mux(hit && !hitWB, !io.pf.isPF(), state === s_wait_resp)
-
-  if (tlbname == "dtlb"){ io.isFinish := Mux(hit && !hitWB, io.out.fire() || io.pf.isPF(), (state === s_wait_resp) && (io.out.fire() || alreadyOutFire) || io.pf.isPF()) } 
-  else/*if(tlbname == "itlb")*/ { io.isFinish := Mux(hit && !hitWB, io.out.fire(), (state === s_wait_resp) && (io.out.fire() || alreadyOutFire)) }
->>>>>>> c8bc7c96
   
   io.in.ready := io.out.ready && (state === s_idle) && !miss && !hitWB && metasTLB.io.ready//maybe be optimized
 
