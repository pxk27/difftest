--- conflicted
+++ resolved
@@ -436,19 +436,7 @@
 
   io.metaWriteBus.req <> metaRefillWriteBus.req
 
-<<<<<<< HEAD
-  io.out.bits.addr := Cat(0.U(paResLen.W), Cat(Mux(hit, dataRead, memStoreAddr.asTypeOf(pteBundle).ppn), req.addr.asTypeOf(vaBundle2).off))
-  
-  when(io.out.bits.addr === "h800027ac".U || io.out.bits.addr === "h800029e2".U) {
-    printf("%d find csrw sepc: vaddr:%x \n", GTimer(), req.addr)
-  }
-  when(io.out.bits.addr === "h800028d8".U || io.out.bits.addr === "h800029b8".U || io.out.bits.addr === "h80002a2a".U) {
-    printf("%d find csrr sepc: vaddr:%x \n", GTimer(), req.addr)
-  }
-
-=======
   io.out.bits.addr := Cat(0.U(paResLen.W), Cat(Mux(hit, dataRead, memRespStore.asTypeOf(pteBundle).ppn), req.addr.asTypeOf(vaBundle2).off))
->>>>>>> 2001f106
   io.out.bits.size := req.size
   io.out.bits.cmd := req.cmd
   io.out.bits.wmask := req.wmask
@@ -605,11 +593,7 @@
 
   Debug(false) {
     when(true.B) {
-<<<<<<< HEAD
-      if(/*name == "dtran"*/ true) { printf("-----------------------------------------------------------------------------------------------\n")}
-=======
       if(name == "itran") { printf("-----------------------------------------------------------------------------------------------\n")}
->>>>>>> 2001f106
       printf("%d:" + name + "InReq(%d, %d) InResp(%d, %d) ", GTimer(), io.in.req.valid, io.in.req.ready, io.in.resp.valid, io.in.resp.ready)
       //printf("\n%d:" + name, GTimer())
       //printf(p"InReqBits:${io.in.req.bits}, InRespBits:${io.in.resp.bits}")
