/***************************************************************************************
* Copyright (c) 2020-2023 Institute of Computing Technology, Chinese Academy of Sciences
* Copyright (c) 2020-2021 Peng Cheng Laboratory
*
* DiffTest is licensed under Mulan PSL v2.
* You can use this software according to the terms and conditions of the Mulan PSL v2.
* You may obtain a copy of Mulan PSL v2 at:
*          http://license.coscl.org.cn/MulanPSL2
*
* THIS SOFTWARE IS PROVIDED ON AN "AS IS" BASIS, WITHOUT WARRANTIES OF ANY KIND,
* EITHER EXPRESS OR IMPLIED, INCLUDING BUT NOT LIMITED TO NON-INFRINGEMENT,
* MERCHANTABILITY OR FIT FOR A PARTICULAR PURPOSE.
*
* See the Mulan PSL v2 for more details.
***************************************************************************************/

package difftest

import chisel3._
import chisel3.stage._

// Main class to generate difftest modules when design is not written in chisel.
class DifftestTop extends Module {
<<<<<<< HEAD
    var difftest_arch_event = Module(new DifftestArchEvent);
    var difftest_basic_instr_commit = Module(new DifftestBasicInstrCommit);
    var difftest_instr_commit = Module(new DifftestInstrCommit);
    var difftest_basic_trap_event = Module(new DifftestBasicTrapEvent);
    var difftest_trap_event = Module(new DifftestTrapEvent);
    var difftest_csr_state = Module(new DifftestCSRState);
    val difftest_hcsr_state = Module(new DifftestHCSRState);
    var difftest_debug_mode = Module(new DifftestDebugMode);
    var difftest_int_writeback = Module(new DifftestIntWriteback);
    var difftest_fp_writeback = Module(new DifftestFpWriteback);
    var difftest_arch_int_reg_state = Module(new DifftestArchIntRegState);
    var difftest_arch_fp_reg_state = Module(new DifftestArchFpRegState);
    var difftest_sbuffer_event = Module(new DifftestSbufferEvent);
    var difftest_store_event = Module(new DifftestStoreEvent);
    var difftest_load_event = Module(new DifftestLoadEvent);
    var difftest_atomic_event = Module(new DifftestAtomicEvent);
    var difftest_itlb_event = Module(new DifftestL1TLBEvent);
    var difftest_ldtlb_event = Module(new DifftestL1TLBEvent);
    var difftest_sttlb_event = Module(new DifftestL1TLBEvent);
    var difftest_l2tlb_event = Module(new DifftestL2TLBEvent);
    var difftest_irefill_event = Module(new DifftestRefillEvent);
    var difftest_drefill_event = Module(new DifftestRefillEvent);
    var difftest_ptwrefill_event = Module(new DifftestRefillEvent);
    var difftest_lr_sc_event = Module(new DifftestLrScEvent);
    var difftest_runahead_event = Module(new DifftestRunaheadEvent);
    var difftest_runahead_commit_event = Module(new DifftestRunaheadCommitEvent);
    var difftest_runahead_redirect_event = Module(new DifftestRunaheadRedirectEvent);
    var difftest_runahead_memdep_pred = Module(new DifftestRunaheadMemdepPred);
=======
  val difftest_arch_event = DifftestModule(new DiffArchEvent, dontCare = true)
  val difftest_instr_commit = DifftestModule(new DiffInstrCommit, dontCare = true)
  val difftest_trap_event = DifftestModule(new DiffTrapEvent, dontCare = true)
  val difftest_csr_state = DifftestModule(new DiffCSRState, dontCare = true)
  val difftest_debug_mode = DifftestModule(new DiffDebugMode, dontCare = true)
  val difftest_vector_state = DifftestModule(new DiffArchVecRegState, dontCare = true)
  val difftest_vector_csr_state = DifftestModule(new DiffVecCSRState, dontCare = true)
  val difftest_int_writeback = DifftestModule(new DiffIntWriteback, dontCare = true)
  val difftest_fp_writeback = DifftestModule(new DiffFpWriteback, dontCare = true)
  val difftest_arch_int_reg_state = DifftestModule(new DiffArchIntRegState, dontCare = true)
  val difftest_arch_fp_reg_state = DifftestModule(new DiffArchFpRegState, dontCare = true)
  val difftest_sbuffer_event = DifftestModule(new DiffSbufferEvent, dontCare = true)
  val difftest_store_event = DifftestModule(new DiffStoreEvent, dontCare = true)
  val difftest_load_event = DifftestModule(new DiffLoadEvent, dontCare = true)
  val difftest_atomic_event = DifftestModule(new DiffAtomicEvent, dontCare = true)
  val difftest_itlb_event = DifftestModule(new DiffL1TLBEvent, dontCare = true)
  val difftest_ldtlb_event = DifftestModule(new DiffL1TLBEvent, dontCare = true)
  val difftest_sttlb_event = DifftestModule(new DiffL1TLBEvent, dontCare = true)
  val difftest_l2tlb_event = DifftestModule(new DiffL2TLBEvent, dontCare = true)
  val difftest_irefill_event = DifftestModule(new DiffRefillEvent, dontCare = true)
  val difftest_drefill_event = DifftestModule(new DiffRefillEvent, dontCare = true)
  val difftest_ptwrefill_event = DifftestModule(new DiffRefillEvent, dontCare = true);
  val difftest_lr_sc_event = DifftestModule(new DiffLrScEvent, dontCare = true)
  val difftest_runahead_event = DifftestModule(new DiffRunaheadEvent, dontCare = true)
  val difftest_runahead_commit_event = DifftestModule(new DiffRunaheadCommitEvent, dontCare = true)
  val difftest_runahead_redirect_event = DifftestModule(new DiffRunaheadRedirectEvent, dontCare = true)
>>>>>>> 89c67e1d
}

object DifftestMain extends App {
  (new ChiselStage).execute(args, Seq(
      ChiselGeneratorAnnotation(() => new DifftestTop))
  )
}<|MERGE_RESOLUTION|>--- conflicted
+++ resolved
@@ -21,40 +21,11 @@
 
 // Main class to generate difftest modules when design is not written in chisel.
 class DifftestTop extends Module {
-<<<<<<< HEAD
-    var difftest_arch_event = Module(new DifftestArchEvent);
-    var difftest_basic_instr_commit = Module(new DifftestBasicInstrCommit);
-    var difftest_instr_commit = Module(new DifftestInstrCommit);
-    var difftest_basic_trap_event = Module(new DifftestBasicTrapEvent);
-    var difftest_trap_event = Module(new DifftestTrapEvent);
-    var difftest_csr_state = Module(new DifftestCSRState);
-    val difftest_hcsr_state = Module(new DifftestHCSRState);
-    var difftest_debug_mode = Module(new DifftestDebugMode);
-    var difftest_int_writeback = Module(new DifftestIntWriteback);
-    var difftest_fp_writeback = Module(new DifftestFpWriteback);
-    var difftest_arch_int_reg_state = Module(new DifftestArchIntRegState);
-    var difftest_arch_fp_reg_state = Module(new DifftestArchFpRegState);
-    var difftest_sbuffer_event = Module(new DifftestSbufferEvent);
-    var difftest_store_event = Module(new DifftestStoreEvent);
-    var difftest_load_event = Module(new DifftestLoadEvent);
-    var difftest_atomic_event = Module(new DifftestAtomicEvent);
-    var difftest_itlb_event = Module(new DifftestL1TLBEvent);
-    var difftest_ldtlb_event = Module(new DifftestL1TLBEvent);
-    var difftest_sttlb_event = Module(new DifftestL1TLBEvent);
-    var difftest_l2tlb_event = Module(new DifftestL2TLBEvent);
-    var difftest_irefill_event = Module(new DifftestRefillEvent);
-    var difftest_drefill_event = Module(new DifftestRefillEvent);
-    var difftest_ptwrefill_event = Module(new DifftestRefillEvent);
-    var difftest_lr_sc_event = Module(new DifftestLrScEvent);
-    var difftest_runahead_event = Module(new DifftestRunaheadEvent);
-    var difftest_runahead_commit_event = Module(new DifftestRunaheadCommitEvent);
-    var difftest_runahead_redirect_event = Module(new DifftestRunaheadRedirectEvent);
-    var difftest_runahead_memdep_pred = Module(new DifftestRunaheadMemdepPred);
-=======
   val difftest_arch_event = DifftestModule(new DiffArchEvent, dontCare = true)
   val difftest_instr_commit = DifftestModule(new DiffInstrCommit, dontCare = true)
   val difftest_trap_event = DifftestModule(new DiffTrapEvent, dontCare = true)
   val difftest_csr_state = DifftestModule(new DiffCSRState, dontCare = true)
+  val difftest_hcsr_state = DifftestModule(new DiffHCSRState, dontCare = true)
   val difftest_debug_mode = DifftestModule(new DiffDebugMode, dontCare = true)
   val difftest_vector_state = DifftestModule(new DiffArchVecRegState, dontCare = true)
   val difftest_vector_csr_state = DifftestModule(new DiffVecCSRState, dontCare = true)
@@ -77,7 +48,6 @@
   val difftest_runahead_event = DifftestModule(new DiffRunaheadEvent, dontCare = true)
   val difftest_runahead_commit_event = DifftestModule(new DiffRunaheadCommitEvent, dontCare = true)
   val difftest_runahead_redirect_event = DifftestModule(new DiffRunaheadRedirectEvent, dontCare = true)
->>>>>>> 89c67e1d
 }
 
 object DifftestMain extends App {
