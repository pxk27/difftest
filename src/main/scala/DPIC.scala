/***************************************************************************************
 * Copyright (c) 2020-2023 Institute of Computing Technology, Chinese Academy of Sciences
 *
 * DiffTest is licensed under Mulan PSL v2.
 * You can use this software according to the terms and conditions of the Mulan PSL v2.
 * You may obtain a copy of Mulan PSL v2 at:
 *          http://license.coscl.org.cn/MulanPSL2
 *
 * THIS SOFTWARE IS PROVIDED ON AN "AS IS" BASIS, WITHOUT WARRANTIES OF ANY KIND,
 * EITHER EXPRESS OR IMPLIED, INCLUDING BUT NOT LIMITED TO NON-INFRINGEMENT,
 * MERCHANTABILITY OR FIT FOR A PARTICULAR PURPOSE.
 *
 * See the Mulan PSL v2 for more details.
 ***************************************************************************************/

package difftest.dpic

import chisel3._
import chisel3.experimental.ExtModule
import chisel3.reflect.DataMirror
import chisel3.util._
import difftest.DifftestModule.streamToFile
import difftest._
<<<<<<< HEAD
import difftest.gateway.{GatewayBundle, GatewayConfig}
=======
import difftest.batch.BatchIO
import difftest.gateway.{GatewayConfig, GatewayResult, GatewaySinkControl}
>>>>>>> 666a1ec8

import scala.collection.mutable.ListBuffer

abstract class DPICBase(config: GatewayConfig) extends ExtModule with HasExtModuleInline {
  val clock = IO(Input(Clock()))
  val enable = IO(Input(Bool()))
<<<<<<< HEAD
  val io = IO(Input(gen))
  val dut_pos = Option.when(config.hasDutPos)(IO(Input(UInt(config.dutPosWidth.W))))
=======
  val dut_zone = Option.when(config.hasDutZone)(IO(Input(UInt(config.dutZoneWidth.W))))
  val step = Option.when(config.hasInternalStep)(IO(Input(UInt(config.stepWidth.W))))
>>>>>>> 666a1ec8

  def getDirectionString(data: Data): String = {
    if (DataMirror.directionOf(data) == ActualDirection.Input) "input " else "output"
  }

  def getDPICArgString(argName: String, data: Data, isC: Boolean): String = {
    val typeString = data.getWidth match {
      case 1                                  => if (isC) "uint8_t" else "bit"
      case width if width > 1 && width <= 8   => if (isC) "uint8_t" else "byte"
      case width if width > 8 && width <= 32  => if (isC) "uint32_t" else "int"
      case width if width > 32 && width <= 64 => if (isC) "uint64_t" else "longint"
      case width if width > 64                => if (isC) "const svBitVecVal" else s"bit[${width - 1}:0]"
    }
    if (isC) {
      val width = data.getWidth
      if (width > 64) f"$typeString $argName[${width / 32}]" else f"$typeString%-8s $argName"
    } else {
      val directionString = getDirectionString(data)
      f"$directionString $typeString%8s $argName"
    }
  }

  def getModArgString(argName: String, data: Data): String = {
    val widthString = if (data.getWidth == 1) "      " else f"[${data.getWidth - 1}%2d:0]"
    val argString = Seq(getDirectionString(data), widthString, s"$argName")
    argString.mkString(" ")
  }

<<<<<<< HEAD
  override def desiredName: String = gen.desiredModuleName
  val dpicFuncName: String = s"v_difftest_${desiredName.replace("Difftest", "")}"
  val modPorts: Seq[Seq[(String, Data)]] = {
    val common = ListBuffer(Seq(("clock", clock)), Seq(("enable", enable)))
    if (config.hasDutPos) {
      common += Seq(("dut_pos", dut_pos.get))
    }
    // ExtModule implicitly adds io_* prefix to the IOs (because the IO val is named as io).
    // This is different from BlackBoxes.
    common.toSeq ++ io.elements.toSeq.reverse.map{ case (name, data) =>
      data match {
        case vec: Vec[_] => vec.zipWithIndex.map { case (v, i) => (s"io_${name}_$i", v) }
        case _ => Seq((s"io_$name", data))
      }
    }
  }
  val dpicFuncArgsWithClock = if (gen.bits.hasValid) {
    modPorts.filterNot(p => p.length == 1 && p.head._1 == "io_valid")
  } else modPorts
  val dpicDropNum = 2
  val dpicFuncArgs: Seq[Seq[(String, Data)]] = dpicFuncArgsWithClock.drop(2)
  val dpicFuncAssigns: Seq[String] = {
    val filters: Seq[(DifftestBundle => Boolean, Seq[String])] = Seq(
      ((_: DifftestBundle) => true, Seq("io_coreid")),
      ((_: DifftestBundle) => config.hasDutPos, Seq("dut_pos")),
      ((x: DifftestBundle) => x.isIndexed, Seq("io_index")),
      ((x: DifftestBundle) => x.isFlatten, Seq("io_address")),
    )
    val rhs = dpicFuncArgs.map(_.map(_._1).filterNot(s => filters.exists(f => f._1(gen) && f._2.contains(s))))
    val lhs = rhs.map(_.map(_.replace("io_", ""))).flatMap(r =>
      if (r.length == 1) r
      else r.map(x => x.slice(0, x.lastIndexOf('_')) + s"[${x.split('_').last}]")
    )
    val body = lhs.zip(rhs.flatten).map{ case (l, r) => s"packet->$l = $r;" }
    val validAssign = if (!gen.bits.hasValid || gen.isFlatten) Seq() else Seq("packet->valid = true;")
    validAssign ++ body
=======
  protected val commonPorts = Seq(("clock", clock), ("enable", enable))
  def modPorts: Seq[Seq[(String, Data)]] = {
    var ports = commonPorts
    if (config.hasDutZone) ports ++= Seq(("dut_zone", dut_zone.get))
    if (config.hasInternalStep) ports ++= Seq(("step", step.get))
    ports.map(Seq(_))
>>>>>>> 666a1ec8
  }

  def desiredName: String
  def dpicFuncName: String = s"v_difftest_${desiredName.replace("Difftest", "")}"
  def dpicFuncArgs: Seq[Seq[(String, Data)]] =
    modPorts.filterNot(p => p.length == 1 && commonPorts.exists(_._1 == p.head._1))
  def dpicFuncProto: String =
    s"""
       |extern "C" void $dpicFuncName (
       |  ${dpicFuncArgs.flatten.map(arg => getDPICArgString(arg._1, arg._2, true)).mkString(",\n  ")}
       |)""".stripMargin
<<<<<<< HEAD
  val dpicFunc: String = {
    val dut_pos = if (config.hasDutPos) "dut_pos" else "0"
    val packet = s"DUT_BUF(io_coreid,$dut_pos)->${gen.desiredCppName}"
    val index = if (gen.isIndexed) "[io_index]" else if (gen.isFlatten) "[io_address]" else ""
    s"""
       |$dpicFuncProto {
       |  if (!diffstate_buffer) return;
       |  auto packet = &($packet$index);
=======
  def getPacketDecl(gen: DifftestBundle, prefix: String, config: GatewayConfig): String = {
    val dut_zone = if (config.hasDutZone) "dut_zone" else "0"
    val dut_index = if (config.isBatch) "dut_index" else "0"
    val packet = s"DUT_BUF(${prefix}coreid, $dut_zone, $dut_index)->${gen.desiredCppName}"
    val index = if (gen.isIndexed) s"[${prefix}index]" else if (gen.isFlatten) s"[${prefix}address]" else ""
    s"auto packet = &($packet$index);"
  }
  def dpicFuncAssigns: Seq[String]
  def perfCnt: String = {
    val name = "perf_" + dpicFuncName
    s"""
       |#ifdef CONFIG_DIFFTEST_PERFCNT
       |  dpic_calls[$name] ++;
       |  dpic_bytes[$name] += ${dpicFuncArgs.flatten.map(_._2.getWidth / 8).sum};
       |#endif // CONFIG_DIFFTEST_PERFCNT
       |""".stripMargin
  }

  def internalStep: String = if (config.hasInternalStep)
    """
      |extern void simv_nstep(uint8_t step);
      |simv_nstep(step);
      |""".stripMargin
  else ""

  def dpicFunc: String =
    s"""
       |$dpicFuncProto {
       |  if (!diffstate_buffer) return;
       |$perfCnt
>>>>>>> 666a1ec8
       |  ${dpicFuncAssigns.mkString("\n  ")}
       |  $internalStep
       |}
       |""".stripMargin

  def moduleBody: String = {
    val dpicDecl =
      // (1) DPI-C function prototype
      s"""
         |import "DPI-C" function void $dpicFuncName (
         |  ${dpicFuncArgs.flatten.map(arg => getDPICArgString(arg._1, arg._2, false)).mkString(",\n  ")}
         |);
         |""".stripMargin
    // (2) module definition
    val modPortsString = modPorts.flatten.map(i => getModArgString(i._1, i._2)).mkString(",\n  ")
    // Initial for Palladium GFIFO
    val gfifoInitial =
<<<<<<< HEAD
      s"""
         |`ifdef CONFIG_DIFFTEST_NONBLOCK
         |`ifdef PALLADIUM
         |initial $$ixc_ctrl("gfifo", "$dpicFuncName");
         |`endif
         |`endif // CONFIG_DIFFTEST_NONBLOCK
         |""".stripMargin
=======
      if (config.isNonBlock)
        s"""
           |`ifdef PALLADIUM
           |initial $$ixc_ctrl("gfifo", "$dpicFuncName");
           |`endif
           |""".stripMargin
      else ""
>>>>>>> 666a1ec8
    val modDef =
      s"""
         |`include "DifftestMacros.v"
         |module $desiredName(
         |  $modPortsString
         |);
         |`ifndef SYNTHESIS
         |`ifdef DIFFTEST
         |$dpicDecl
         |$gfifoInitial
         |  always @(posedge clock) begin
         |    if (enable)
         |      $dpicFuncName (${dpicFuncArgs.flatten.map(_._1).mkString(", ")});
         |  end
         |`endif
         |`endif
         |endmodule
         |""".stripMargin
    modDef
  }
}

class DPIC[T <: DifftestBundle](gen: T, config: GatewayConfig) extends DPICBase(config) with DifftestModule[T] {
  val io = IO(Input(gen))

  override def desiredName: String = gen.desiredModuleName
  override def modPorts: Seq[Seq[(String, Data)]] = {
    super.modPorts ++ io.elements.toSeq.reverse.map { case (name, data) =>
      data match {
        case vec: Vec[_] => vec.zipWithIndex.map { case (v, i) => (s"io_${name}_$i", v) }
        case _           => Seq((s"io_$name", data))
      }
    }
  }
  override def dpicFuncArgs: Seq[Seq[(String, Data)]] = if (gen.bits.hasValid) {
    super.dpicFuncArgs.filterNot(p => p.length == 1 && p.head._1 == "io_valid")
  } else {
    super.dpicFuncArgs
  }

  override def dpicFuncAssigns: Seq[String] = {
    val filters: Seq[(DifftestBundle => Boolean, Seq[String])] = Seq(
      ((_: DifftestBundle) => true, Seq("io_coreid", "dut_zone")),
      ((x: DifftestBundle) => x.isIndexed, Seq("io_index")),
      ((x: DifftestBundle) => x.isFlatten, Seq("io_address")),
    )
    val rhs = dpicFuncArgs.map(_.map(_._1).filterNot(s => filters.exists(f => f._1(gen) && f._2.contains(s))))
    val lhs = rhs
      .map(_.map(_.replace("io_", "")))
      .flatMap(r =>
        if (r.length == 1) r
        else r.map(x => x.slice(0, x.lastIndexOf('_')) + s"[${x.split('_').last}]")
      )
    val body = lhs.zip(rhs.flatten).map { case (l, r) => s"packet->$l = $r;" }
    val packetDecl = Seq(getPacketDecl(gen, "io_", config))
    val validAssign = if (!gen.bits.hasValid || gen.isFlatten) Seq() else Seq("packet->valid = true;")
    packetDecl ++ validAssign ++ body
  }

  setInline(s"$desiredName.v", moduleBody)
}

<<<<<<< HEAD
private class DummyDPICWrapper[T <: DifftestBundle](gen: T, config: GatewayConfig) extends Module {
  val io = IO(Input(UInt(gen.getWidth.W)))
  val enable = IO(Input(Bool()))
  val dut_pos = Option.when(config.hasDutPos)(IO(Input(UInt(config.dutPosWidth.W))))

  val unpack = io.asTypeOf(gen)
  val dpic = Module(new DPIC(gen, config))
  dpic.clock := clock
  dpic.enable := unpack.bits.getValid && enable
  if (config.hasDutPos) dpic.dut_pos.get := dut_pos.get
  dpic.io := unpack
=======
class DPICBatch(template: Seq[DifftestBundle], batchIO: BatchIO, config: GatewayConfig) extends DPICBase(config) {
  val io = IO(Input(batchIO))

  def getDPICBundleUnpack(gen: DifftestBundle): String = {
    val unpack = ListBuffer.empty[String]
    case class ArgPair(name: String, len: Int, offset: Int)
    def getBundleArgs(gen: DifftestBundle): Seq[ArgPair] = {
      def byteCnt(data: Data): Int = (data.getWidth + 7) / 8
      val argsWithLen = gen.elements.toSeq.reverse
        .filterNot(gen.isFlatten && _._1 == "valid")
        .flatMap { case (name, data) =>
          data match {
            case vec: Vec[_] => vec.zipWithIndex.map { case (v, i) => (s"{${name}_$i}", byteCnt(v)) }
            case _           => Seq((s"$name", byteCnt(data)))
          }
        }
      argsWithLen.zipWithIndex.map { case ((name, len), idx) =>
        val offset = argsWithLen.take(idx).map(_._2).sum
        ArgPair(name, len, offset)
      }
    }

    // Note: filterArgs will not in struct defined, but at the beginning or the end of Bundle
    val bundleArgs = getBundleArgs(gen)
    val filterArgs = Seq("coreid", "index", "address")
    unpack ++= bundleArgs.filter(p => filterArgs.contains(p.name)).map(p => s"${p.name} = data[${p.offset}];")
    unpack += getPacketDecl(gen, "", config)
    val packedArgs = bundleArgs.filterNot(p => filterArgs.contains(p.name))
    val ptrOffset: String = packedArgs.head.offset match {
      case 0 => ""
      case n => s" + $n"
    }
    unpack += s"memcpy(packet, data$ptrOffset, sizeof(${gen.desiredModuleName}));"
    unpack += s"data += ${bundleArgs.map(_.len).sum};"
    unpack.toSeq.mkString("\n      ")
  }

  override def modPorts = super.modPorts ++ Seq(Seq(("io_data", io.data)), Seq(("io_info", io.info)))

  override def desiredName: String = "DifftestBatch"
  override def dpicFuncAssigns: Seq[String] = {
    val bundleEnum = template.map(_.desiredModuleName.replace("Difftest", "")) ++ Seq("BatchInterval", "BatchFinish")
    val bundleAssign = template.zipWithIndex.map { case (t, idx) =>
      s"""
         |    else if (id == ${bundleEnum(idx)}) {
         |      ${getDPICBundleUnpack(t)}
         |    }
        """.stripMargin
    }.mkString("")

    val infoLen = io.info.getWidth / 8
    Seq(s"""
           |  enum DifftestBundleType {
           |  ${bundleEnum.mkString(",\n  ")}
           |  };
           |
           |  uint64_t offset = 0;
           |  uint32_t dut_index = 0;
           |  static uint8_t info[$infoLen];
           |  memcpy(info, io_info, $infoLen * sizeof(uint8_t));
           |  uint8_t* data = (uint8_t*)io_data;
           |  for (int i = 0; i < $infoLen; i++) {
           |    uint8_t id = info[i];
           |    uint32_t coreid, index, address;
           |    if (id == BatchFinish) {
           |      break;
           |    }
           |    else if (id == BatchInterval && i != 0) {
           |      dut_index ++;
           |      continue;
           |    }
           |    $bundleAssign
           |  }
           |""".stripMargin)
  }

  setInline(s"$desiredName.v", moduleBody)
}

private class DummyDPICWrapper(gen: DifftestBundle, config: GatewayConfig) extends Module {
  val control = IO(Input(new GatewaySinkControl(config)))
  val io = IO(Input(gen))
  val dpic = Module(new DPIC(gen, config))
  dpic.clock := clock
  dpic.enable := io.bits.getValid && control.enable
  if (config.hasDutZone) dpic.dut_zone.get := control.dut_zone.get
  if (config.hasInternalStep) dpic.step.get := control.step.get
  dpic.io := io
}

private class DummyDPICBatchWrapper(
  template: Seq[DifftestBundle],
  batchIO: BatchIO,
  config: GatewayConfig,
) extends Module {
  val control = IO(Input(new GatewaySinkControl(config)))
  val io = IO(Input(batchIO))
  val dpic = Module(new DPICBatch(template, batchIO, config))
  dpic.clock := clock
  dpic.enable := control.enable
  if (config.hasDutZone) dpic.dut_zone.get := control.dut_zone.get
  if (config.hasInternalStep) dpic.step.get := control.step.get
  dpic.io := io
>>>>>>> 666a1ec8
}

object DPIC {
  val interfaces = ListBuffer.empty[(String, String, String)]

<<<<<<< HEAD
  def apply[T <: DifftestBundle](gen: T, config: GatewayConfig, port: GatewayBundle): UInt = {
    val module = Module(new DummyDPICWrapper(gen, config))
    module.enable := port.enable
    if (config.hasDutPos) module.dut_pos.get := port.dut_pos.get

=======
  def apply(control: GatewaySinkControl, io: DifftestBundle, config: GatewayConfig): Unit = {
    val module = Module(new DummyDPICWrapper(chiselTypeOf(io), config))
    module.control := control
    module.io := io
>>>>>>> 666a1ec8
    val dpic = module.dpic
    if (!interfaces.map(_._1).contains(dpic.dpicFuncName)) {
      val interface = (dpic.dpicFuncName, dpic.dpicFuncProto, dpic.dpicFunc)
      interfaces += interface
    }
  }

<<<<<<< HEAD
  def collect(): Unit = {
    if (interfaces.isEmpty) {
      return
=======
  def batch(template: Seq[DifftestBundle], control: GatewaySinkControl, io: BatchIO, config: GatewayConfig): Unit = {
    val module = Module(new DummyDPICBatchWrapper(template, chiselTypeOf(io), config))
    module.control := control
    module.io := io
    val dpic = module.dpic
    interfaces += ((dpic.dpicFuncName, dpic.dpicFuncProto, dpic.dpicFunc))
  }

  def collect(): GatewayResult = {
    if (interfaces.isEmpty) {
      return GatewayResult()
>>>>>>> 666a1ec8
    }

    val interfaceCpp = ListBuffer.empty[String]
    interfaceCpp += "#ifndef __DIFFTEST_DPIC_H__"
    interfaceCpp += "#define __DIFFTEST_DPIC_H__"
    interfaceCpp += ""
    interfaceCpp += "#include <cstdint>"
    interfaceCpp += "#include \"diffstate.h\""
<<<<<<< HEAD
    interfaceCpp += ""
    interfaceCpp +=
      """
         |class DPICBuffer : public DiffStateBuffer {
         |private:
         |  DiffTestState buffer[CONFIG_DIFFTEST_BUFLEN];
         |  int read_ptr = 0;
         |public:
         |  DPICBuffer() {
         |    memset(buffer, 0, sizeof(buffer));
         |  }
         |  inline DiffTestState* get(int pos) {
         |    return buffer+pos;
         |  }
         |  inline DiffTestState* next() {
         |    DiffTestState* ret = buffer+read_ptr;
         |    read_ptr = (read_ptr + 1) % CONFIG_DIFFTEST_BUFLEN;
         |    return ret;
         |  }
         |};
=======
    interfaceCpp += "#ifdef CONFIG_DIFFTEST_BATCH"
    interfaceCpp += "#include \"svdpi.h\""
    interfaceCpp += "#endif // CONFIG_DIFFTEST_BATCH"
    interfaceCpp += "#ifdef CONFIG_DIFFTEST_PERFCNT"
    interfaceCpp += "#include \"perf.h\""
    interfaceCpp += "#endif // CONFIG_DIFFTEST_PERFCNT"
    interfaceCpp += ""
    interfaceCpp +=
      """
        |class DPICBuffer : public DiffStateBuffer {
        |private:
        |  DiffTestState buffer[CONFIG_DIFFTEST_ZONESIZE][CONFIG_DIFFTEST_BUFLEN];
        |  int read_ptr = 0;
        |  int zone_ptr = 0;
        |  bool init = true;
        |public:
        |  DPICBuffer() {
        |    memset(buffer, 0, sizeof(buffer));
        |  }
        |  inline DiffTestState* get(int zone, int index) {
        |    return buffer[zone] + index;
        |  }
        |  inline DiffTestState* next() {
        |    DiffTestState* ret = buffer[zone_ptr] + read_ptr;
        |    read_ptr = read_ptr + 1;
        |    return ret;
        |  }
        |  inline void switch_zone() {
        |    if (init) {
        |      init = false;
        |      return;
        |    }
        |    zone_ptr = (zone_ptr + 1) % CONFIG_DIFFTEST_ZONESIZE;
        |    read_ptr = 0;
        |  }
        |};
        |""".stripMargin
    interfaceCpp +=
      s"""
         |#ifdef CONFIG_DIFFTEST_PERFCNT
         |enum DIFFSTATE_PERF {
         |  ${(interfaces.map("perf_" + _._1) ++ Seq("DIFFSTATE_PERF_NUM")).mkString(",\n  ")}
         |};
         |long long dpic_calls[DIFFSTATE_PERF_NUM] = {0}, dpic_bytes[DIFFSTATE_PERF_NUM] = {0};
         |#endif // CONFIG_DIFFTEST_PERFCNT
>>>>>>> 666a1ec8
         |""".stripMargin
    interfaceCpp += interfaces.map(_._2 + ";").mkString("\n")
    interfaceCpp += ""
    interfaceCpp += "#endif // __DIFFTEST_DPIC_H__"
    interfaceCpp += ""
    streamToFile(interfaceCpp, "difftest-dpic.h")

    interfaceCpp.clear()
    interfaceCpp += "#ifndef CONFIG_NO_DIFFTEST"
    interfaceCpp += ""
    interfaceCpp += "#include \"difftest.h\""
    interfaceCpp += "#include \"difftest-dpic.h\""
    interfaceCpp += ""
    interfaceCpp +=
      s"""
         |DiffStateBuffer** diffstate_buffer = nullptr;
<<<<<<< HEAD
         |#define DUT_BUF(core_id,pos) (diffstate_buffer[core_id]->get(pos))
=======
         |#define DUT_BUF(core_id, zone, index) (diffstate_buffer[core_id]->get(zone, index))
>>>>>>> 666a1ec8
         |
         |void diffstate_buffer_init() {
         |  diffstate_buffer = new DiffStateBuffer*[NUM_CORES];
         |  for (int i = 0; i < NUM_CORES; i++) {
         |    diffstate_buffer[i] = new DPICBuffer;
         |  }
         |}
         |
         |void diffstate_buffer_free() {
         |  for (int i = 0; i < NUM_CORES; i++) {
         |    delete diffstate_buffer[i];
         |  }
         |  delete[] diffstate_buffer;
         |  diffstate_buffer = nullptr;
         |}
      """.stripMargin
<<<<<<< HEAD
=======
    interfaceCpp +=
      s"""
         |#ifdef CONFIG_DIFFTEST_PERFCNT
         |void diffstate_perfcnt_init() {
         |  for (int i = 0; i < DIFFSTATE_PERF_NUM; i++) {
         |    dpic_calls[i] = 0;
         |    dpic_bytes[i] = 0;
         |  }
         |}
         |void diffstate_perfcnt_finish(long long msec) {
         |  long long calls_sum = 0, bytes_sum = 0;
         |  const char *dpic_name[DIFFSTATE_PERF_NUM] = {
         |    ${interfaces.map("\"" + _._1 + "\"").mkString(",\n    ")}
         |  };
         |  for (int i = 0; i < DIFFSTATE_PERF_NUM; i++) {
         |    calls_sum += dpic_calls[i];
         |    bytes_sum += dpic_bytes[i];
         |    difftest_perfcnt_print(dpic_name[i], dpic_calls[i], dpic_bytes[i], msec);
         |  }
         |  difftest_perfcnt_print(\"DIFFSTATE_SUM\", calls_sum, bytes_sum, msec);
         |}
         |#endif // CONFIG_DIFFTEST_PERFCNT
         |""".stripMargin
>>>>>>> 666a1ec8
    interfaceCpp += interfaces.map(_._3).mkString("")
    interfaceCpp += ""
    interfaceCpp += "#endif // CONFIG_NO_DIFFTEST"
    interfaceCpp += ""
    streamToFile(interfaceCpp, "difftest-dpic.cpp")
<<<<<<< HEAD
=======

    GatewayResult(
      cppMacros = Seq("CONFIG_DIFFTEST_DPIC"),
      step = Some(1.U),
    )
>>>>>>> 666a1ec8
  }
}<|MERGE_RESOLUTION|>--- conflicted
+++ resolved
@@ -21,25 +21,16 @@
 import chisel3.util._
 import difftest.DifftestModule.streamToFile
 import difftest._
-<<<<<<< HEAD
-import difftest.gateway.{GatewayBundle, GatewayConfig}
-=======
 import difftest.batch.BatchIO
 import difftest.gateway.{GatewayConfig, GatewayResult, GatewaySinkControl}
->>>>>>> 666a1ec8
 
 import scala.collection.mutable.ListBuffer
 
 abstract class DPICBase(config: GatewayConfig) extends ExtModule with HasExtModuleInline {
   val clock = IO(Input(Clock()))
   val enable = IO(Input(Bool()))
-<<<<<<< HEAD
-  val io = IO(Input(gen))
-  val dut_pos = Option.when(config.hasDutPos)(IO(Input(UInt(config.dutPosWidth.W))))
-=======
   val dut_zone = Option.when(config.hasDutZone)(IO(Input(UInt(config.dutZoneWidth.W))))
   val step = Option.when(config.hasInternalStep)(IO(Input(UInt(config.stepWidth.W))))
->>>>>>> 666a1ec8
 
   def getDirectionString(data: Data): String = {
     if (DataMirror.directionOf(data) == ActualDirection.Input) "input " else "output"
@@ -68,51 +59,12 @@
     argString.mkString(" ")
   }
 
-<<<<<<< HEAD
-  override def desiredName: String = gen.desiredModuleName
-  val dpicFuncName: String = s"v_difftest_${desiredName.replace("Difftest", "")}"
-  val modPorts: Seq[Seq[(String, Data)]] = {
-    val common = ListBuffer(Seq(("clock", clock)), Seq(("enable", enable)))
-    if (config.hasDutPos) {
-      common += Seq(("dut_pos", dut_pos.get))
-    }
-    // ExtModule implicitly adds io_* prefix to the IOs (because the IO val is named as io).
-    // This is different from BlackBoxes.
-    common.toSeq ++ io.elements.toSeq.reverse.map{ case (name, data) =>
-      data match {
-        case vec: Vec[_] => vec.zipWithIndex.map { case (v, i) => (s"io_${name}_$i", v) }
-        case _ => Seq((s"io_$name", data))
-      }
-    }
-  }
-  val dpicFuncArgsWithClock = if (gen.bits.hasValid) {
-    modPorts.filterNot(p => p.length == 1 && p.head._1 == "io_valid")
-  } else modPorts
-  val dpicDropNum = 2
-  val dpicFuncArgs: Seq[Seq[(String, Data)]] = dpicFuncArgsWithClock.drop(2)
-  val dpicFuncAssigns: Seq[String] = {
-    val filters: Seq[(DifftestBundle => Boolean, Seq[String])] = Seq(
-      ((_: DifftestBundle) => true, Seq("io_coreid")),
-      ((_: DifftestBundle) => config.hasDutPos, Seq("dut_pos")),
-      ((x: DifftestBundle) => x.isIndexed, Seq("io_index")),
-      ((x: DifftestBundle) => x.isFlatten, Seq("io_address")),
-    )
-    val rhs = dpicFuncArgs.map(_.map(_._1).filterNot(s => filters.exists(f => f._1(gen) && f._2.contains(s))))
-    val lhs = rhs.map(_.map(_.replace("io_", ""))).flatMap(r =>
-      if (r.length == 1) r
-      else r.map(x => x.slice(0, x.lastIndexOf('_')) + s"[${x.split('_').last}]")
-    )
-    val body = lhs.zip(rhs.flatten).map{ case (l, r) => s"packet->$l = $r;" }
-    val validAssign = if (!gen.bits.hasValid || gen.isFlatten) Seq() else Seq("packet->valid = true;")
-    validAssign ++ body
-=======
   protected val commonPorts = Seq(("clock", clock), ("enable", enable))
   def modPorts: Seq[Seq[(String, Data)]] = {
     var ports = commonPorts
     if (config.hasDutZone) ports ++= Seq(("dut_zone", dut_zone.get))
     if (config.hasInternalStep) ports ++= Seq(("step", step.get))
     ports.map(Seq(_))
->>>>>>> 666a1ec8
   }
 
   def desiredName: String
@@ -124,16 +76,6 @@
        |extern "C" void $dpicFuncName (
        |  ${dpicFuncArgs.flatten.map(arg => getDPICArgString(arg._1, arg._2, true)).mkString(",\n  ")}
        |)""".stripMargin
-<<<<<<< HEAD
-  val dpicFunc: String = {
-    val dut_pos = if (config.hasDutPos) "dut_pos" else "0"
-    val packet = s"DUT_BUF(io_coreid,$dut_pos)->${gen.desiredCppName}"
-    val index = if (gen.isIndexed) "[io_index]" else if (gen.isFlatten) "[io_address]" else ""
-    s"""
-       |$dpicFuncProto {
-       |  if (!diffstate_buffer) return;
-       |  auto packet = &($packet$index);
-=======
   def getPacketDecl(gen: DifftestBundle, prefix: String, config: GatewayConfig): String = {
     val dut_zone = if (config.hasDutZone) "dut_zone" else "0"
     val dut_index = if (config.isBatch) "dut_index" else "0"
@@ -164,7 +106,6 @@
        |$dpicFuncProto {
        |  if (!diffstate_buffer) return;
        |$perfCnt
->>>>>>> 666a1ec8
        |  ${dpicFuncAssigns.mkString("\n  ")}
        |  $internalStep
        |}
@@ -182,15 +123,6 @@
     val modPortsString = modPorts.flatten.map(i => getModArgString(i._1, i._2)).mkString(",\n  ")
     // Initial for Palladium GFIFO
     val gfifoInitial =
-<<<<<<< HEAD
-      s"""
-         |`ifdef CONFIG_DIFFTEST_NONBLOCK
-         |`ifdef PALLADIUM
-         |initial $$ixc_ctrl("gfifo", "$dpicFuncName");
-         |`endif
-         |`endif // CONFIG_DIFFTEST_NONBLOCK
-         |""".stripMargin
-=======
       if (config.isNonBlock)
         s"""
            |`ifdef PALLADIUM
@@ -198,7 +130,6 @@
            |`endif
            |""".stripMargin
       else ""
->>>>>>> 666a1ec8
     val modDef =
       s"""
          |`include "DifftestMacros.v"
@@ -261,19 +192,6 @@
   setInline(s"$desiredName.v", moduleBody)
 }
 
-<<<<<<< HEAD
-private class DummyDPICWrapper[T <: DifftestBundle](gen: T, config: GatewayConfig) extends Module {
-  val io = IO(Input(UInt(gen.getWidth.W)))
-  val enable = IO(Input(Bool()))
-  val dut_pos = Option.when(config.hasDutPos)(IO(Input(UInt(config.dutPosWidth.W))))
-
-  val unpack = io.asTypeOf(gen)
-  val dpic = Module(new DPIC(gen, config))
-  dpic.clock := clock
-  dpic.enable := unpack.bits.getValid && enable
-  if (config.hasDutPos) dpic.dut_pos.get := dut_pos.get
-  dpic.io := unpack
-=======
 class DPICBatch(template: Seq[DifftestBundle], batchIO: BatchIO, config: GatewayConfig) extends DPICBase(config) {
   val io = IO(Input(batchIO))
 
@@ -377,24 +295,15 @@
   if (config.hasDutZone) dpic.dut_zone.get := control.dut_zone.get
   if (config.hasInternalStep) dpic.step.get := control.step.get
   dpic.io := io
->>>>>>> 666a1ec8
 }
 
 object DPIC {
   val interfaces = ListBuffer.empty[(String, String, String)]
 
-<<<<<<< HEAD
-  def apply[T <: DifftestBundle](gen: T, config: GatewayConfig, port: GatewayBundle): UInt = {
-    val module = Module(new DummyDPICWrapper(gen, config))
-    module.enable := port.enable
-    if (config.hasDutPos) module.dut_pos.get := port.dut_pos.get
-
-=======
   def apply(control: GatewaySinkControl, io: DifftestBundle, config: GatewayConfig): Unit = {
     val module = Module(new DummyDPICWrapper(chiselTypeOf(io), config))
     module.control := control
     module.io := io
->>>>>>> 666a1ec8
     val dpic = module.dpic
     if (!interfaces.map(_._1).contains(dpic.dpicFuncName)) {
       val interface = (dpic.dpicFuncName, dpic.dpicFuncProto, dpic.dpicFunc)
@@ -402,11 +311,6 @@
     }
   }
 
-<<<<<<< HEAD
-  def collect(): Unit = {
-    if (interfaces.isEmpty) {
-      return
-=======
   def batch(template: Seq[DifftestBundle], control: GatewaySinkControl, io: BatchIO, config: GatewayConfig): Unit = {
     val module = Module(new DummyDPICBatchWrapper(template, chiselTypeOf(io), config))
     module.control := control
@@ -418,7 +322,6 @@
   def collect(): GatewayResult = {
     if (interfaces.isEmpty) {
       return GatewayResult()
->>>>>>> 666a1ec8
     }
 
     val interfaceCpp = ListBuffer.empty[String]
@@ -427,28 +330,6 @@
     interfaceCpp += ""
     interfaceCpp += "#include <cstdint>"
     interfaceCpp += "#include \"diffstate.h\""
-<<<<<<< HEAD
-    interfaceCpp += ""
-    interfaceCpp +=
-      """
-         |class DPICBuffer : public DiffStateBuffer {
-         |private:
-         |  DiffTestState buffer[CONFIG_DIFFTEST_BUFLEN];
-         |  int read_ptr = 0;
-         |public:
-         |  DPICBuffer() {
-         |    memset(buffer, 0, sizeof(buffer));
-         |  }
-         |  inline DiffTestState* get(int pos) {
-         |    return buffer+pos;
-         |  }
-         |  inline DiffTestState* next() {
-         |    DiffTestState* ret = buffer+read_ptr;
-         |    read_ptr = (read_ptr + 1) % CONFIG_DIFFTEST_BUFLEN;
-         |    return ret;
-         |  }
-         |};
-=======
     interfaceCpp += "#ifdef CONFIG_DIFFTEST_BATCH"
     interfaceCpp += "#include \"svdpi.h\""
     interfaceCpp += "#endif // CONFIG_DIFFTEST_BATCH"
@@ -494,7 +375,6 @@
          |};
          |long long dpic_calls[DIFFSTATE_PERF_NUM] = {0}, dpic_bytes[DIFFSTATE_PERF_NUM] = {0};
          |#endif // CONFIG_DIFFTEST_PERFCNT
->>>>>>> 666a1ec8
          |""".stripMargin
     interfaceCpp += interfaces.map(_._2 + ";").mkString("\n")
     interfaceCpp += ""
@@ -511,11 +391,7 @@
     interfaceCpp +=
       s"""
          |DiffStateBuffer** diffstate_buffer = nullptr;
-<<<<<<< HEAD
-         |#define DUT_BUF(core_id,pos) (diffstate_buffer[core_id]->get(pos))
-=======
          |#define DUT_BUF(core_id, zone, index) (diffstate_buffer[core_id]->get(zone, index))
->>>>>>> 666a1ec8
          |
          |void diffstate_buffer_init() {
          |  diffstate_buffer = new DiffStateBuffer*[NUM_CORES];
@@ -532,8 +408,6 @@
          |  diffstate_buffer = nullptr;
          |}
       """.stripMargin
-<<<<<<< HEAD
-=======
     interfaceCpp +=
       s"""
          |#ifdef CONFIG_DIFFTEST_PERFCNT
@@ -557,19 +431,15 @@
          |}
          |#endif // CONFIG_DIFFTEST_PERFCNT
          |""".stripMargin
->>>>>>> 666a1ec8
     interfaceCpp += interfaces.map(_._3).mkString("")
     interfaceCpp += ""
     interfaceCpp += "#endif // CONFIG_NO_DIFFTEST"
     interfaceCpp += ""
     streamToFile(interfaceCpp, "difftest-dpic.cpp")
-<<<<<<< HEAD
-=======
 
     GatewayResult(
       cppMacros = Seq("CONFIG_DIFFTEST_DPIC"),
       step = Some(1.U),
     )
->>>>>>> 666a1ec8
   }
 }