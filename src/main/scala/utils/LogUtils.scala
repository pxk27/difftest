--- conflicted
+++ resolved
@@ -25,17 +25,11 @@
   {
     val logEnable = WireInit(false.B)
     val logTimestamp = WireInit(0.U(64.W))
-<<<<<<< HEAD
-    ExcitingUtils.addSink(logEnable, "DISPLAY_LOG_ENABLE")
-    ExcitingUtils.addSink(logTimestamp, "logTimestamp")
     val enableDebug = Parameters.get.envParameters.EnableDebug && debugLevel != XSLogLevel.PERF
     val enablePerf = Parameters.get.envParameters.EnablePerfDebug && debugLevel == XSLogLevel.PERF
     if (enableDebug || enablePerf) {
-=======
-    if(Parameters.get.envParameters.EnableDebug){
       ExcitingUtils.addSink(logEnable, "DISPLAY_LOG_ENABLE")
       ExcitingUtils.addSink(logTimestamp, "logTimestamp")
->>>>>>> a227884a
       when (cond && logEnable) {
         val commonInfo = p"[$debugLevel][time=$logTimestamp] $MagicStr: "
         printf((if (prefix) commonInfo else p"") + pable)
