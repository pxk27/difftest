/***************************************************************************************
 * Copyright (c) 2020-2023 Institute of Computing Technology, Chinese Academy of Sciences
 *
 * DiffTest is licensed under Mulan PSL v2.
 * You can use this software according to the terms and conditions of the Mulan PSL v2.
 * You may obtain a copy of Mulan PSL v2 at:
 *          http://license.coscl.org.cn/MulanPSL2
 *
 * THIS SOFTWARE IS PROVIDED ON AN "AS IS" BASIS, WITHOUT WARRANTIES OF ANY KIND,
 * EITHER EXPRESS OR IMPLIED, INCLUDING BUT NOT LIMITED TO NON-INFRINGEMENT,
 * MERCHANTABILITY OR FIT FOR A PARTICULAR PURPOSE.
 *
 * See the Mulan PSL v2 for more details.
 ***************************************************************************************/

package difftest.squash

import chisel3._
import chisel3.experimental.ExtModule
import chisel3.util._
import difftest._
import difftest.gateway.GatewayConfig

object Squash {
<<<<<<< HEAD
  def apply[T <: Seq[DifftestBundle]](bundles: T, config: GatewayConfig): SquashEndpoint = {
    val module = Module(new SquashEndpoint(bundles, config))
    module
=======
  def apply(bundles: MixedVec[DifftestBundle], config: GatewayConfig): MixedVec[DifftestBundle] = {
    val module = Module(new SquashEndpoint(bundles.toSeq.map(_.cloneType), config))
    module.in := bundles
    module.out
>>>>>>> 666a1ec8
  }
}

class SquashEndpoint(bundles: Seq[DifftestBundle], config: GatewayConfig) extends Module {
  val in = IO(Input(MixedVec(bundles)))
  val out = IO(Output(MixedVec(bundles)))
<<<<<<< HEAD
  val idx = Option.when(config.squashReplay)(IO(Output(UInt(log2Ceil(config.replaySize).W))))
=======
>>>>>>> 666a1ec8

  val state = RegInit(0.U.asTypeOf(MixedVec(bundles)))

  // Mark the initial commit events as non-squashable for initial state synchronization.
  val hasValidCommitEvent = VecInit(state.filter(_.desiredCppName == "commit").map(_.bits.getValid).toSeq).asUInt.orR
  val isInitialEvent = RegInit(true.B)
  when(isInitialEvent && hasValidCommitEvent) {
    isInitialEvent := false.B
  }
  val tick_first_commit = isInitialEvent && hasValidCommitEvent

  // If one of the bundles cannot be squashed, the others are not squashed as well.
  val supportsSquashVec = VecInit(in.zip(state).map { case (i, s) => i.supportsSquash(s) }.toSeq)
  val supportsSquash = supportsSquashVec.asUInt.andR

  // If one of the bundles cannot be the new base, the others are not as well.
  val supportsSquashBaseVec = VecInit(state.map(_.supportsSquashBase).toSeq)
  val supportsSquashBase = supportsSquashBaseVec.asUInt.andR

  val control = Module(new SquashControl(config))
  control.clock := clock
  control.reset := reset

  // Submit the pending non-squashable events immediately.
  val should_tick = !control.enable || !supportsSquash || !supportsSquashBase || tick_first_commit
  val squashed = Mux(should_tick, state, 0.U.asTypeOf(MixedVec(bundles)))

  // Sometimes, the bundle may have squash dependencies.
  val do_squash = WireInit(VecInit.fill(in.length)(true.B))
  in.zip(do_squash).foreach { case (i, do_m) =>
    if (i.squashDependency.nonEmpty) {
      do_m := VecInit(
        in.filter(b => i.squashDependency.contains(b.desiredCppName))
          .map(bundle => {
            // Only if the corresponding bundle is valid, we update this bundle
            bundle.coreid === i.coreid && bundle.asInstanceOf[DifftestBaseBundle].getValid
          })
          .toSeq
      ).asUInt.orR
    }
  }

  for (((i, d), s) <- in.zip(do_squash).zip(state)) {
    when(should_tick) {
      s := i
    }.elsewhen(d) {
      s := i.squash(s)
    }
  }

  if (config.squashReplay) {
    val replay_data = Mem(config.replaySize, in.cloneType)
    val replay_ptr = RegInit(0.U(log2Ceil(config.replaySize).W))
    val replay_table = Mem(config.replaySize, replay_ptr.cloneType)

    // Maybe every state is non-squashable, preventing two replayable squashed data have the same idx
    val squash_idx = RegInit(0.U(log2Ceil(config.replaySize).W))

    // write
<<<<<<< HEAD
    when (should_tick & !control.replay.get) {
=======
    when(should_tick & !control.replay.get) {
>>>>>>> 666a1ec8
      // record position of first unsquashed data
      val next_squash_idx = Mux(squash_idx === (config.replaySize - 1).U, 0.U, squash_idx + 1.U)
      replay_table(next_squash_idx) := replay_ptr
      squash_idx := next_squash_idx
    }
    // ignore useless unsquashed data when hasGlobalEnable
    val needStore = WireInit(true.B)
    if (config.hasGlobalEnable) {
      needStore := VecInit(in.flatMap(_.bits.needUpdate).toSeq).asUInt.orR
    }
<<<<<<< HEAD
    when ((should_tick || do_squash.asUInt.orR) && needStore && !control.replay.get) {
      replay_data(replay_ptr) := in
      replay_ptr := replay_ptr + 1.U
      when (replay_ptr === (config.replaySize - 1).U) {
=======
    when((should_tick || do_squash.asUInt.orR) && needStore && !control.replay.get) {
      replay_data(replay_ptr) := in
      replay_ptr := replay_ptr + 1.U
      when(replay_ptr === (config.replaySize - 1).U) {
>>>>>>> 666a1ec8
        replay_ptr := 0.U
      }
    }

    // read
    val in_replay = RegInit(false.B) // indicates ptr in correct replay pos
<<<<<<< HEAD
    when (control.replay.get) {
      when (!in_replay) {
=======
    when(control.replay.get) {
      when(!in_replay) {
>>>>>>> 666a1ec8
        in_replay := true.B
        replay_ptr := replay_table(control.replay_idx.get) // position of first corresponding unsquashed data
      }.otherwise {
        replay_ptr := replay_ptr + 1.U
<<<<<<< HEAD
        when (replay_ptr === (config.replaySize - 1).U) {
=======
        when(replay_ptr === (config.replaySize - 1).U) {
>>>>>>> 666a1ec8
          replay_ptr := 0.U
        }
      }
    }
<<<<<<< HEAD
    idx.get := Mux(in_replay, control.replay_idx.get, squash_idx)
    out := Mux(in_replay, replay_data(replay_ptr), squashed)
  }
  else {
=======
    out := Mux(in_replay, replay_data(replay_ptr), squashed)
    val info = out.filter(_.desiredCppName == "trace_info").head.asInstanceOf[DiffTraceInfo]
    info.squash_idx.get := Mux(in_replay, control.replay_idx.get, squash_idx)
  } else {
>>>>>>> 666a1ec8
    out := squashed
  }
}

class SquashControl(config: GatewayConfig) extends ExtModule with HasExtModuleInline {
  val clock = IO(Input(Clock()))
  val reset = IO(Input(Reset()))
  val enable = IO(Output(Bool()))
  val replay = Option.when(config.squashReplay)(IO(Output(Bool())))
  val replay_idx = Option.when(config.squashReplay)(IO(Output(UInt(log2Ceil(config.replaySize).W))))

<<<<<<< HEAD
  val replay_port = if (config.squashReplay)
    s"""
       |  output reg replay,
       |  output reg [${log2Ceil(config.replaySize) - 1}:0] replay_idx,
       |""".stripMargin
    else ""
  val replay_init = if (config.squashReplay)
    s"""
       |  replay = 1'b0;
       |  replay_idx = ${log2Ceil(config.replaySize)}'b0;
       |""".stripMargin
    else ""
  val replay_task = if (config.squashReplay)
    """
      |export "DPI-C" task set_squash_replay;
      |task set_squash_replay(int idx);
      |  replay = 1'b1;
      |  replay_idx = idx;
      |endtask
      |""".stripMargin
    else ""

  setInline("SquashControl.v",
    s"""
      |`include "DifftestMacros.v"
      |module SquashControl(
      |  input clock,
      |  input reset,
      |$replay_port
      |  output reg enable
      |);
      |
      |import "DPI-C" context function void set_squash_scope();
      |
      |initial begin
      |  set_squash_scope();
      |  enable = 1'b1;
      |$replay_init
      |end
      |
      |// For the C/C++ interface
      |export "DPI-C" task set_squash_enable;
      |task set_squash_enable(int en);
      |  enable = en;
      |endtask
      |$replay_task
      |
      |// For the simulation argument +squash_cycles=N
      |reg [63:0] squash_cycles;
      |initial begin
      |  if ($$test$$plusargs("squash-cycles")) begin
      |    $$value$$plusargs("squash-cycles=%d", squash_cycles);
      |    $$display("set squash cycles: %d", squash_cycles);
      |  end
      |end
      |
      |reg [63:0] n_cycles;
      |always @(posedge clock) begin
      |  if (reset) begin
      |    n_cycles <= 64'h0;
      |  end
      |  else begin
      |    n_cycles <= n_cycles + 64'h1;
      |    if (squash_cycles > 0 && n_cycles >= squash_cycles) begin
      |      enable = 0;
      |    end
      |  end
      |end
      |
      |
      |endmodule;
      |""".stripMargin
=======
  val replay_port =
    if (config.squashReplay)
      s"""
         |  output reg replay,
         |  output reg [${log2Ceil(config.replaySize) - 1}:0] replay_idx,
         |""".stripMargin
    else ""
  val replay_init =
    if (config.squashReplay)
      s"""
         |  replay = 1'b0;
         |  replay_idx = ${log2Ceil(config.replaySize)}'b0;
         |""".stripMargin
    else ""
  val replay_task =
    if (config.squashReplay)
      """
        |export "DPI-C" task set_squash_replay;
        |task set_squash_replay(int idx);
        |  replay = 1'b1;
        |  replay_idx = idx;
        |endtask
        |""".stripMargin
    else ""

  setInline(
    "SquashControl.v",
    s"""
       |`include "DifftestMacros.v"
       |module SquashControl(
       |  input clock,
       |  input reset,
       |$replay_port
       |  output reg enable
       |);
       |
       |`ifndef SYNTHESIS
       |`ifdef DIFFTEST
       |import "DPI-C" context function void set_squash_scope();
       |
       |initial begin
       |  set_squash_scope();
       |  enable = 1'b1;
       |$replay_init
       |end
       |
       |// For the C/C++ interface
       |export "DPI-C" task set_squash_enable;
       |task set_squash_enable(int en);
       |  enable = en;
       |endtask
       |$replay_task
       |`endif // DIFFTEST
       |`endif // SYNTHESIS
       |
       |// For the simulation argument +squash_cycles=N
       |reg [63:0] squash_cycles;
       |initial begin
       |  if ($$test$$plusargs("squash-cycles")) begin
       |    $$value$$plusargs("squash-cycles=%d", squash_cycles);
       |    $$display("set squash cycles: %d", squash_cycles);
       |  end
       |end
       |
       |reg [63:0] n_cycles;
       |always @(posedge clock) begin
       |  if (reset) begin
       |    n_cycles <= 64'h0;
       |  end
       |  else begin
       |    n_cycles <= n_cycles + 64'h1;
       |    if (squash_cycles > 0 && n_cycles >= squash_cycles) begin
       |      enable = 0;
       |    end
       |  end
       |end
       |
       |
       |endmodule;
       |""".stripMargin,
>>>>>>> 666a1ec8
  )
}<|MERGE_RESOLUTION|>--- conflicted
+++ resolved
@@ -22,26 +22,16 @@
 import difftest.gateway.GatewayConfig
 
 object Squash {
-<<<<<<< HEAD
-  def apply[T <: Seq[DifftestBundle]](bundles: T, config: GatewayConfig): SquashEndpoint = {
-    val module = Module(new SquashEndpoint(bundles, config))
-    module
-=======
   def apply(bundles: MixedVec[DifftestBundle], config: GatewayConfig): MixedVec[DifftestBundle] = {
     val module = Module(new SquashEndpoint(bundles.toSeq.map(_.cloneType), config))
     module.in := bundles
     module.out
->>>>>>> 666a1ec8
   }
 }
 
 class SquashEndpoint(bundles: Seq[DifftestBundle], config: GatewayConfig) extends Module {
   val in = IO(Input(MixedVec(bundles)))
   val out = IO(Output(MixedVec(bundles)))
-<<<<<<< HEAD
-  val idx = Option.when(config.squashReplay)(IO(Output(UInt(log2Ceil(config.replaySize).W))))
-=======
->>>>>>> 666a1ec8
 
   val state = RegInit(0.U.asTypeOf(MixedVec(bundles)))
 
@@ -101,11 +91,7 @@
     val squash_idx = RegInit(0.U(log2Ceil(config.replaySize).W))
 
     // write
-<<<<<<< HEAD
-    when (should_tick & !control.replay.get) {
-=======
     when(should_tick & !control.replay.get) {
->>>>>>> 666a1ec8
       // record position of first unsquashed data
       val next_squash_idx = Mux(squash_idx === (config.replaySize - 1).U, 0.U, squash_idx + 1.U)
       replay_table(next_squash_idx) := replay_ptr
@@ -116,54 +102,31 @@
     if (config.hasGlobalEnable) {
       needStore := VecInit(in.flatMap(_.bits.needUpdate).toSeq).asUInt.orR
     }
-<<<<<<< HEAD
-    when ((should_tick || do_squash.asUInt.orR) && needStore && !control.replay.get) {
-      replay_data(replay_ptr) := in
-      replay_ptr := replay_ptr + 1.U
-      when (replay_ptr === (config.replaySize - 1).U) {
-=======
     when((should_tick || do_squash.asUInt.orR) && needStore && !control.replay.get) {
       replay_data(replay_ptr) := in
       replay_ptr := replay_ptr + 1.U
       when(replay_ptr === (config.replaySize - 1).U) {
->>>>>>> 666a1ec8
         replay_ptr := 0.U
       }
     }
 
     // read
     val in_replay = RegInit(false.B) // indicates ptr in correct replay pos
-<<<<<<< HEAD
-    when (control.replay.get) {
-      when (!in_replay) {
-=======
     when(control.replay.get) {
       when(!in_replay) {
->>>>>>> 666a1ec8
         in_replay := true.B
         replay_ptr := replay_table(control.replay_idx.get) // position of first corresponding unsquashed data
       }.otherwise {
         replay_ptr := replay_ptr + 1.U
-<<<<<<< HEAD
-        when (replay_ptr === (config.replaySize - 1).U) {
-=======
         when(replay_ptr === (config.replaySize - 1).U) {
->>>>>>> 666a1ec8
           replay_ptr := 0.U
         }
       }
     }
-<<<<<<< HEAD
-    idx.get := Mux(in_replay, control.replay_idx.get, squash_idx)
-    out := Mux(in_replay, replay_data(replay_ptr), squashed)
-  }
-  else {
-=======
     out := Mux(in_replay, replay_data(replay_ptr), squashed)
     val info = out.filter(_.desiredCppName == "trace_info").head.asInstanceOf[DiffTraceInfo]
     info.squash_idx.get := Mux(in_replay, control.replay_idx.get, squash_idx)
   } else {
->>>>>>> 666a1ec8
     out := squashed
   }
 }
@@ -175,80 +138,6 @@
   val replay = Option.when(config.squashReplay)(IO(Output(Bool())))
   val replay_idx = Option.when(config.squashReplay)(IO(Output(UInt(log2Ceil(config.replaySize).W))))
 
-<<<<<<< HEAD
-  val replay_port = if (config.squashReplay)
-    s"""
-       |  output reg replay,
-       |  output reg [${log2Ceil(config.replaySize) - 1}:0] replay_idx,
-       |""".stripMargin
-    else ""
-  val replay_init = if (config.squashReplay)
-    s"""
-       |  replay = 1'b0;
-       |  replay_idx = ${log2Ceil(config.replaySize)}'b0;
-       |""".stripMargin
-    else ""
-  val replay_task = if (config.squashReplay)
-    """
-      |export "DPI-C" task set_squash_replay;
-      |task set_squash_replay(int idx);
-      |  replay = 1'b1;
-      |  replay_idx = idx;
-      |endtask
-      |""".stripMargin
-    else ""
-
-  setInline("SquashControl.v",
-    s"""
-      |`include "DifftestMacros.v"
-      |module SquashControl(
-      |  input clock,
-      |  input reset,
-      |$replay_port
-      |  output reg enable
-      |);
-      |
-      |import "DPI-C" context function void set_squash_scope();
-      |
-      |initial begin
-      |  set_squash_scope();
-      |  enable = 1'b1;
-      |$replay_init
-      |end
-      |
-      |// For the C/C++ interface
-      |export "DPI-C" task set_squash_enable;
-      |task set_squash_enable(int en);
-      |  enable = en;
-      |endtask
-      |$replay_task
-      |
-      |// For the simulation argument +squash_cycles=N
-      |reg [63:0] squash_cycles;
-      |initial begin
-      |  if ($$test$$plusargs("squash-cycles")) begin
-      |    $$value$$plusargs("squash-cycles=%d", squash_cycles);
-      |    $$display("set squash cycles: %d", squash_cycles);
-      |  end
-      |end
-      |
-      |reg [63:0] n_cycles;
-      |always @(posedge clock) begin
-      |  if (reset) begin
-      |    n_cycles <= 64'h0;
-      |  end
-      |  else begin
-      |    n_cycles <= n_cycles + 64'h1;
-      |    if (squash_cycles > 0 && n_cycles >= squash_cycles) begin
-      |      enable = 0;
-      |    end
-      |  end
-      |end
-      |
-      |
-      |endmodule;
-      |""".stripMargin
-=======
   val replay_port =
     if (config.squashReplay)
       s"""
@@ -329,6 +218,5 @@
        |
        |endmodule;
        |""".stripMargin,
->>>>>>> 666a1ec8
   )
 }