// See LICENSE.SiFive for license details.
//VCS coverage exclude_file
<<<<<<< HEAD
`ifdef SYNTHESIS
    `define DISABLE_SIMJTAG_DPIC
`endif // SYNTHESIS
=======
`ifdef TB_NO_DPIC
    `define DISABLE_SIMJTAG_DPIC
`endif // TB_NO_DPIC
>>>>>>> 666a1ec8
`ifndef DISABLE_SIMJTAG_DPIC
import "DPI-C" function int jtag_tick
(
 output bit jtag_TCK,
 output bit jtag_TMS,
 output bit jtag_TDI,
 output bit jtag_TRSTn,

 input bit  jtag_TDO
);
`endif // DISABLE_SIMJTAG_DPIC

module SimJTAG #(
                 parameter TICK_DELAY = 50
                 )(

                   input         clock,
                   input         reset,

                   input         enable,
                   input         init_done,

                   output        jtag_TCK,
                   output        jtag_TMS,
                   output        jtag_TDI,
                   output        jtag_TRSTn,

                   input         jtag_TDO_data,
                   input         jtag_TDO_driven,

                   output [31:0] exit
                   );

`ifndef DISABLE_SIMJTAG_DPIC
   `ifdef PALLADIUM
   initial $ixc_ctrl("map_delays");
   `endif
   reg [31:0]                    tickCounterReg;
   wire [31:0]                   tickCounterNxt;

   assign tickCounterNxt = (tickCounterReg == 0) ? TICK_DELAY :  (tickCounterReg - 1);

   bit          r_reset;

   logic [31:0] random_bits = $random;

   wire         #0.1 __jtag_TDO = jtag_TDO_driven ?
                jtag_TDO_data : random_bits[0];

   bit          __jtag_TCK;
   bit          __jtag_TMS;
   bit          __jtag_TDI;
   bit          __jtag_TRSTn;
   int          __exit;

   reg          init_done_sticky;

   assign #0.1 jtag_TCK   = __jtag_TCK;
   assign #0.1 jtag_TMS   = __jtag_TMS;
   assign #0.1 jtag_TDI   = __jtag_TDI;
   assign #0.1 jtag_TRSTn = __jtag_TRSTn;

   assign #0.1 exit = __exit;

   always @(posedge clock) begin
      r_reset <= reset;
      if (reset || r_reset) begin
         __exit = 0;
         tickCounterReg <= TICK_DELAY;
         init_done_sticky <= 1'b0;
         __jtag_TCK = !__jtag_TCK;
      end else begin
         init_done_sticky <= init_done | init_done_sticky;
         if (enable && init_done_sticky) begin
            tickCounterReg <= tickCounterNxt;
            if (tickCounterReg == 0) begin
               __exit = jtag_tick(
                                  __jtag_TCK,
                                  __jtag_TMS,
                                  __jtag_TDI,
                                  __jtag_TRSTn,
                                  __jtag_TDO);
            end
         end // if (enable && init_done_sticky)
      end // else: !if(reset || r_reset)
   end // always @ (posedge clock)
`else
   assign jtag_TCK   = 1'b0;
   assign jtag_TMS   = 1'b0;
   assign jtag_TDI   = 1'b0;
   assign jtag_TRSTn = 1'b1;
   assign exit       = 32'b0;
`endif // DISABLE_SIMJTAG_DPIC

endmodule<|MERGE_RESOLUTION|>--- conflicted
+++ resolved
@@ -1,14 +1,8 @@
 // See LICENSE.SiFive for license details.
 //VCS coverage exclude_file
-<<<<<<< HEAD
-`ifdef SYNTHESIS
-    `define DISABLE_SIMJTAG_DPIC
-`endif // SYNTHESIS
-=======
 `ifdef TB_NO_DPIC
     `define DISABLE_SIMJTAG_DPIC
 `endif // TB_NO_DPIC
->>>>>>> 666a1ec8
 `ifndef DISABLE_SIMJTAG_DPIC
 import "DPI-C" function int jtag_tick
 (
