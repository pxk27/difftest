/***************************************************************************************
* Copyright (c) 2020-2021 Institute of Computing Technology, Chinese Academy of Sciences
* Copyright (c) 2020-2021 Peng Cheng Laboratory
*
* XiangShan is licensed under Mulan PSL v2.
* You can use this software according to the terms and conditions of the Mulan PSL v2.
* You may obtain a copy of Mulan PSL v2 at:
*          http://license.coscl.org.cn/MulanPSL2
*
* THIS SOFTWARE IS PROVIDED ON AN "AS IS" BASIS, WITHOUT WARRANTIES OF ANY KIND,
* EITHER EXPRESS OR IMPLIED, INCLUDING BUT NOT LIMITED TO NON-INFRINGEMENT,
* MERCHANTABILITY OR FIT FOR A PARTICULAR PURPOSE.
*
* See the Mulan PSL v2 for more details.
***************************************************************************************/

#include <functional>
#include <locale.h>
#include <csignal>
#include "emu.h"

static char mybuf[BUFSIZ];

// junk, link for verilator
std::function<double()> get_sc_time_stamp = []() -> double { return 0; };
double sc_time_stamp() { return get_sc_time_stamp(); }

int main(int argc, const char** argv) {
  printf("Emu compiled at %s, %s\n", __DATE__, __TIME__);

<<<<<<< HEAD
  //jtag = new remote_bitbang_t(23334);

=======
>>>>>>> cd5c1e04
  setbuf(stderr, mybuf);

  // enable thousands separator for printf()
  setlocale(LC_NUMERIC, "");

  if (signal(SIGINT, sig_handler) == SIG_ERR) {
    printf("\ncan't catch SIGINT\n");
  }

  auto emu = new Emulator(argc, argv);

  get_sc_time_stamp = [&emu]() -> double {
    return emu->get_cycles();
  };

  auto args = emu->get_args();
  uint64_t cycles = emu->execute(args.max_cycles, args.max_instr);
  bool is_good_trap = emu->is_good_trap();
  delete emu;

  extern uint32_t uptime(void);
  uint32_t ms = uptime();

  eprintf(ANSI_COLOR_BLUE "Seed=%d Guest cycle spent: %'" PRIu64
      " (this will be different from cycleCnt if emu loads a snapshot)\n" ANSI_COLOR_RESET, args.seed, cycles);
  eprintf(ANSI_COLOR_BLUE "Host time spent: %'dms\n" ANSI_COLOR_RESET, ms);

  return !is_good_trap;
}<|MERGE_RESOLUTION|>--- conflicted
+++ resolved
@@ -28,11 +28,6 @@
 int main(int argc, const char** argv) {
   printf("Emu compiled at %s, %s\n", __DATE__, __TIME__);
 
-<<<<<<< HEAD
-  //jtag = new remote_bitbang_t(23334);
-
-=======
->>>>>>> cd5c1e04
   setbuf(stderr, mybuf);
 
   // enable thousands separator for printf()
