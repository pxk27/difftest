--- conflicted
+++ resolved
@@ -337,16 +337,8 @@
   //check compiling options for lightSSS 
 
   if(args.enable_fork){
-<<<<<<< HEAD
     // Currently, runahead does not work well with fork based snapshot
     assert(!args.enable_runahead);
-#ifndef EMU_THREAD
-      printf("[ERROR] please enable --threads option in verilator when using lightSSS...(You may forget EMU_THREADS when compiling.)\n");
-      FAIT_EXIT
-#endif
-
-=======
->>>>>>> bb7a4041
 #ifndef VM_TRACE
       printf("[ERROR] please enable --trace option in verilator when using lightSSS...(You may forget EMU_TRACE when compiling.)\n");
       FAIT_EXIT
