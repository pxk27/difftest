/***************************************************************************************
* Copyright (c) 2020-2023 Institute of Computing Technology, Chinese Academy of Sciences
* Copyright (c) 2020-2021 Peng Cheng Laboratory
*
* DiffTest is licensed under Mulan PSL v2.
* You can use this software according to the terms and conditions of the Mulan PSL v2.
* You may obtain a copy of Mulan PSL v2 at:
*          http://license.coscl.org.cn/MulanPSL2
*
* THIS SOFTWARE IS PROVIDED ON AN "AS IS" BASIS, WITHOUT WARRANTIES OF ANY KIND,
* EITHER EXPRESS OR IMPLIED, INCLUDING BUT NOT LIMITED TO NON-INFRINGEMENT,
* MERCHANTABILITY OR FIT FOR A PARTICULAR PURPOSE.
*
* See the Mulan PSL v2 for more details.
***************************************************************************************/

#include "emu.h"
#include "compress.h"
#include "device.h"
#include "flash.h"
#include "lightsss.h"
#include "ram.h"
#include "remote_bitbang.h"
#include "sdcard.h"
#include <getopt.h>
#include <signal.h>
#include <sys/resource.h>
#ifndef CONFIG_NO_DIFFTEST
#include "difftest.h"
#include "goldenmem.h"
#include "refproxy.h"
#endif // CONFIG_NO_DIFFTEST
#ifdef ENABLE_RUNHEAD
#include "runahead.h"
#endif
#ifdef ENABLE_CHISEL_DB
#include "chisel_db.h"
#endif
#ifdef ENABLE_IPC
#include <sys/stat.h>
#endif

extern remote_bitbang_t *jtag;

static uint64_t parse_and_update_ramsize(const char *arg_ramsize_str) {
  unsigned long ram_size_value = 0;
  char ram_size_unit[64];
  sscanf(arg_ramsize_str, "%ld%s", &ram_size_value, (char *)&ram_size_unit);
  assert(ram_size_value > 0);

  if (!strcmp(ram_size_unit, "GB") || !strcmp(ram_size_unit, "gb")) {
    return ram_size_value * 1024 * 1024 * 1024;
  }
  if (!strcmp(ram_size_unit, "MB") || !strcmp(ram_size_unit, "mb")) {
    return ram_size_value * 1024 * 1024;
  }
  printf("Invalid ram size %s\n", ram_size_unit);
  return 0;
}

static inline long long int atoll_strict(const char *str, const char *arg) {
  if (strspn(str, " +-0123456789") != strlen(str)) {
    printf("[ERROR] --%s=NUM only accept numeric argument\n", arg);
    exit(EINVAL);
  }
  return atoll(str);
}

static inline void print_help(const char *file) {
  printf("Usage: %s [OPTION...]\n", file);
  printf("\n");
  printf("  -s, --seed=NUM             use this seed\n");
  printf("  -C, --max-cycles=NUM       execute at most NUM cycles\n");
  printf("  -I, --max-instr=NUM        execute at most NUM instructions\n");
  printf("  -W, --warmup-instr=NUM     the number of warmup instructions\n");
  printf("  -D, --stat-cycles=NUM      the interval cycles of dumping statistics\n");
  printf("  -i, --image=FILE           run with this image file\n");
  printf("  -r, --gcpt-restore=FILE    overwrite gcptrestore img with this image file\n");
  printf("  -b, --log-begin=NUM        display log from NUM th cycle\n");
  printf("  -e, --log-end=NUM          stop display log at NUM th cycle\n");
#ifdef DEBUG_REFILL
  printf("  -T, --track-instr=ADDR     track refill action concerning ADDR\n");
#endif
#ifdef ENABLE_IPC
  printf("  -R, --ipc-interval=NUM     the interval insts of drawing IPC curve\n");
#endif
  printf("  -X, --fork-interval=NUM    LightSSS snapshot interval (in seconds)\n");
  printf("      --overwrite-nbytes=N   set valid bytes, but less than 0xf00, default: 0xe00\n");
  printf("      --force-dump-result    force dump performance counter result in the end\n");
  printf("      --load-snapshot=PATH   load snapshot from PATH\n");
  printf("      --no-snapshot          disable saving snapshots\n");
  printf("      --dump-wave            dump waveform when log is enabled\n");
  printf("      --dump-wave-full       dump full waveform when log is enabled\n");
  printf("      --dump-ref-trace       dump REF trace when log is enabled\n");
  printf("      --dump-commit-trace    dump commit trace when log is enabled\n");
#ifdef ENABLE_CHISEL_DB
  printf("      --dump-db              enable database dump\n");
  printf("      --dump-select-db       select database's table to dump\n");
#endif
  printf("      --flash                the flash bin file for simulation\n");
  printf("      --sim-run-ahead        let a fork of simulator run ahead of commit for perf analysis\n");
  printf("      --wave-path=FILE       dump waveform to a specified PATH\n");
  printf("      --ram-size=SIZE        simulation memory size, for example 8GB / 128MB\n");
  printf("      --enable-fork          enable folking child processes to debug\n");
  printf("      --no-diff              disable differential testing\n");
  printf("      --diff=PATH            set the path of REF for differential testing\n");
  printf("      --enable-jtag          enable remote bitbang server\n");
#if VM_COVERAGE == 1
  printf("      --dump-coverage        enable coverage dump\n");
#endif // VM_COVERAGE
  printf("      --load-difftrace=NAME  load from trace NAME\n");
  printf("      --dump-difftrace=NAME  dump to trace NAME\n");
  printf("      --dump-footprints=NAME dump memory access footprints to NAME\n");
  printf("      --as-footprints        load the image as memory access footprints\n");
  printf("      --dump-linearized=NAME dump the linearized footprints to NAME\n");
  printf("  -h, --help                 print program help info\n");
  printf("\n");
}

inline EmuArgs parse_args(int argc, const char *argv[]) {
  EmuArgs args;
  int long_index = 0;
#ifndef CONFIG_NO_DIFFTEST
  extern const char *difftest_ref_so;
#endif // CONFIG_NO_DIFFTEST

  /* clang-format off */
  const struct option long_options[] = {
    { "load-snapshot",     1, NULL,  0  },
    { "dump-wave",         0, NULL,  0  },
    { "no-snapshot",       0, NULL,  0  },
    { "force-dump-result", 0, NULL,  0  },
    { "diff",              1, NULL,  0  },
    { "no-diff",           0, NULL,  0  },
    { "enable-fork",       0, NULL,  0  },
    { "enable-jtag",       0, NULL,  0  },
    { "wave-path",         1, NULL,  0  },
    { "ram-size",          1, NULL,  0  },
    { "sim-run-ahead",     0, NULL,  0  },
    { "dump-db",           0, NULL,  0  },
    { "dump-select-db",    1, NULL,  0  },
    { "dump-coverage",     0, NULL,  0  },
    { "dump-ref-trace",    0, NULL,  0  },
    { "dump-commit-trace", 0, NULL,  0  },
    { "load-difftrace",    1, NULL,  0  },
    { "dump-difftrace",    1, NULL,  0  },
    { "dump-footprints",   1, NULL,  0  },
    { "as-footprints",     0, NULL,  0  },
    { "dump-linearized",   1, NULL,  0  },
    { "dump-wave-full",    0, NULL,  0  },
    { "overwrite-nbytes",  1, NULL,  0  },
    { "seed",              1, NULL, 's' },
    { "max-cycles",        1, NULL, 'C' },
    { "fork-interval",     1, NULL, 'X' },
    { "max-instr",         1, NULL, 'I' },
#ifdef DEBUG_REFILL
    { "track-instr",       1, NULL, 'T' },
#endif
    { "ipc-interval",      1, NULL, 'R' },
    { "warmup-instr",      1, NULL, 'W' },
    { "stat-cycles",       1, NULL, 'D' },
    { "image",             1, NULL, 'i' },
    { "gcpt-restore",      1, NULL, 'r' },
    { "log-begin",         1, NULL, 'b' },
    { "log-end",           1, NULL, 'e' },
    { "flash",             1, NULL, 'F' },
    { "help",              0, NULL, 'h' },
    { 0,                   0, NULL,  0  }
  };
  /* clang-format on */

  int o;
  while ((o = getopt_long(argc, const_cast<char *const *>(argv), "-s:C:X:I:T:R:W:hi:r:m:b:e:F:", long_options,
                          &long_index)) != -1) {
    switch (o) {
      case 0:
        switch (long_index) {
          case 0: args.snapshot_path = optarg; continue;
          case 1: args.enable_waveform = true; continue;
          case 2: args.enable_snapshot = false; continue;
          case 3: args.force_dump_result = true; continue;
#ifndef CONFIG_NO_DIFFTEST
          case 4: difftest_ref_so = optarg; continue;
#endif // CONFIG_NO_DIFFTEST
          case 5: args.enable_diff = false; continue;
          case 6: args.enable_fork = true; continue;
          case 7: args.enable_jtag = true; continue;
          case 8: args.wave_path = optarg; continue;
          case 9: args.ram_size = optarg; continue;
          case 10:
#ifdef ENABLE_RUNHEAD
            args.enable_runahead = true;
#else
            printf("[WARN] runahead is not enabled at compile time, ignore --sim-run-ahead\n");
#endif
            continue;
#ifdef ENABLE_CHISEL_DB
          case 11: args.dump_db = true; continue;
          case 12:
            args.dump_db = true;
            args.select_db = optarg;
            continue;
#else
          case 11:
          case 12: printf("[WARN] chisel db is not enabled at compile time, ignore --dump-db\n"); continue;
#endif
          case 13:
#if VM_COVERAGE == 1
            args.dump_coverage = true;
#else
            printf("[WARN] coverage is not enabled at compile time, ignore --dump-coverage\n");
#endif // VM_COVERAGE
            continue;
          case 14: args.enable_ref_trace = true; continue;
          case 15: args.enable_commit_trace = true; continue;
          case 16:
            args.trace_name = optarg;
            args.trace_is_read = true;
            continue;
          case 17:
            args.trace_name = optarg;
            args.trace_is_read = false;
            continue;
          case 18: args.footprints_name = optarg; continue;
          case 19: args.image_as_footprints = true; continue;
          case 20: args.linearized_name = optarg; continue;
          case 21:
            args.enable_waveform = true;
            args.enable_waveform_full = true;
            continue;
          case 22: args.overwrite_nbytes = atoll_strict(optarg, "overwrite_nbytes"); continue;
        }
        // fall through
      default: print_help(argv[0]); exit(0);
      case 's':
        if (std::string(optarg) != "NO_SEED") {
          args.seed = atoll_strict(optarg, "seed");
          Info("Using seed = %d\n", args.seed);
        }
        break;
      case 'C': args.max_cycles = atoll_strict(optarg, "max-cycles"); break;
      case 'X': args.fork_interval = 1000 * atoll_strict(optarg, "fork-interval"); break;
      case 'I': args.max_instr = atoll_strict(optarg, "max-instr"); break;
#ifdef DEBUG_REFILL
      case 'T':
        args.track_instr = std::strtoll(optarg, NULL, 0);
        Info("Tracking addr 0x%lx\n", args.track_instr);
        if (args.track_instr == 0) {
          printf("Invalid track addr\n");
          exit(1);
        }
        break;
#endif
      case 'R':
#ifdef ENABLE_IPC
        args.ipc_interval = atoll_strict(optarg, "ipc-interval");
        printf("Drawing IPC curve each %d cycles\n", args.ipc_interval);
        if (args.ipc_interval == 0) {
          printf("Invalid ipc interval\n");
          exit(1);
        }
#else
        printf("[WARN] drawing ipc curve is not enabled at compile time, ignore --ipc-interval\n");
#endif
        break;
      case 'W': args.warmup_instr = atoll_strict(optarg, "warmup-instr"); break;
      case 'D': args.stat_cycles = atoll_strict(optarg, "stat-cycles"); break;
      case 'i': args.image = optarg; break;
      case 'r': args.gcpt_restore = optarg; break;
      case 'b': args.log_begin = atoll_strict(optarg, "log-begin"); break;
      case 'e': args.log_end = atoll_strict(optarg, "log-end"); break;
      case 'F': args.flash_bin = optarg; break;
    }
  }

  if (args.image == NULL) {
    Info("Hint: --image=IMAGE_FILE is not specified. Use /dev/zero instead.\n");
    args.image = "/dev/zero";
  }

  args.enable_waveform = args.enable_waveform && !args.enable_fork;

#ifdef ENABLE_IPC
  char *ipc_image = (char *)malloc(255);
  char *ipc_file = (char *)malloc(255);
  strcpy(ipc_image, args.image);
  char *c = strchr(ipc_image, '/');
  while (c) {
    *c = '_';
    c = strchr(c, '/');
  }
  printf("%s\n", ipc_image);
  strcpy(ipc_file, "ipc/");
  strcat(ipc_file, ipc_image);
  strcat(ipc_file, ".txt");
  mkdir("ipc", 0755);
  args.ipc_file = fopen(ipc_file, "w");
#endif

  Verilated::commandArgs(argc, argv); // Prepare extra args for TLMonitor
  return args;
}

#include <functional>
std::function<double()> get_sc_time_stamp = []() -> double { return 0; };
double sc_time_stamp() {
  return get_sc_time_stamp();
}

Emulator::Emulator(int argc, const char *argv[])
    : dut_ptr(new VSimTop), cycles(0), trapCode(STATE_RUNNING), elapsed_time(uptime()) {
  // set stack size
  struct rlimit rlim;
  getrlimit(RLIMIT_STACK, &rlim);
  rlim.rlim_cur = EMU_STACK_SIZE;
  if (setrlimit(RLIMIT_STACK, &rlim)) {
    printf("[warning] cannot set stack size\n");
  }
  // junk, link for verilator
  get_sc_time_stamp = [this]() -> double { return get_cycles(); };

  args = parse_args(argc, argv);
#ifdef ENABLE_CONSTANTIN
  void constantinLoad();
  constantinLoad();
#endif // CONSTANTIN
  // srand
  srand(args.seed);
  srand48(args.seed);
  Verilated::randSeed(args.seed);
  Verilated::randReset(2);

  // init remote-bitbang
  enable_simjtag = args.enable_jtag;
  if (args.enable_jtag) {
    jtag = new remote_bitbang_t(23334);
  }
  // init flash
  init_flash(args.flash_bin);

#if VM_TRACE == 1
  if (args.enable_waveform) {
    Verilated::traceEverOn(true); // Verilator must compute traced signals
#ifdef ENABLE_FST
    tfp = new VerilatedFstC;
#else
    tfp = new VerilatedVcdC;
#endif
    dut_ptr->trace(tfp, 99); // Trace 99 levels of hierarchy
    if (args.wave_path != NULL) {
      tfp->open(args.wave_path);
    } else {
      time_t now = time(NULL);
      tfp->open(waveform_filename(now)); // Open the dump file
    }
  }
#endif

  // init core
  reset_ncycles(10);

  // init ram
  uint64_t ram_size = DEFAULT_EMU_RAM_SIZE;
  if (args.ram_size) {
    ram_size = parse_and_update_ramsize(args.ram_size);
  }
  // footprints
  if (args.image_as_footprints) {
    if (args.linearized_name) {
      simMemory = new LinearizedFootprintsMemory(args.image, ram_size, args.linearized_name);
    } else {
      simMemory = new FootprintsMemory(args.image, ram_size);
    }
  }
  // normal linear memory
  else {
    if (args.footprints_name) {
      simMemory = new MmapMemoryWithFootprints(args.image, ram_size, args.footprints_name);
    } else {
      init_ram(args.image, ram_size);
    }
  }

  if (args.gcpt_restore) {
    InputReader *reader = new FileReader(args.gcpt_restore);
    int overwrite_size = reader->read_all(simMemory->as_ptr(), args.overwrite_nbytes);
    Info("Overwrite %d bytes from file %s.\n", overwrite_size, args.gcpt_restore);
    delete reader;
  }

#ifdef ENABLE_CHISEL_DB
  init_db(args.dump_db, (args.select_db != NULL), args.select_db);
#endif

#ifdef VM_SAVABLE
  snapshot_slot = new VerilatedSaveMem[2];
  if (args.snapshot_path != NULL) {
    Info("loading from snapshot `%s`...\n", args.snapshot_path);
    snapshot_load(args.snapshot_path);
    auto cycleCnt = difftest[0]->get_trap_event()->cycleCnt;
    Info("model cycleCnt = %" PRIu64 "\n", cycleCnt);
  }
#endif

  // set log time range and log level
  dut_ptr->difftest_logCtrl_begin = args.log_begin;
  dut_ptr->difftest_logCtrl_end = args.log_end;

#ifndef CONFIG_NO_DIFFTEST
  // init difftest
  difftest_init();

  // init difftest traces
  if (args.trace_name) {
    for (int i = 0; i < NUM_CORES; i++) {
      difftest[i]->set_trace(args.trace_name, args.trace_is_read);
    }
  }
#endif // CONFIG_NO_DIFFTEST

  init_device();

#ifndef CONFIG_NO_DIFFTEST
  if (args.enable_diff) {
    init_goldenmem();
    size_t ref_ramsize = args.ram_size ? simMemory->get_size() : 0;
    init_nemuproxy(ref_ramsize);
  }
#endif // CONFIG_NO_DIFFTEST
#ifdef ENABLE_RUNAHEAD
  if (args.enable_runahead) {
    runahead_init();
  }
#endif // ENABLE_RUNAHEAD

#ifndef CONFIG_NO_DIFFTEST
#ifdef DEBUG_REFILL
  difftest[0]->save_track_instr(args.track_instr);
#endif
#endif // CONFIG_NO_DIFFTEST

  for (int i = 0; i < NUM_CORES; i++) {
    core_max_instr[i] = args.max_instr;
  }

  //check compiling options for lightSSS
  if (args.enable_fork) {
#ifdef ENABLE_RUNAHEAD
    // Currently, runahead does not work well with fork based snapshot
    assert(!args.enable_runahead);
#endif // ENABLE_RUNAHEAD
    lightsss = new LightSSS;
    FORK_PRINTF("enable fork debugging...\n")
  }

#if VM_COVERAGE == 1
  if (args.dump_coverage) {
    coverage = Verilated::threadContextp()->coveragep();
  }
#endif
}

Emulator::~Emulator() {
  // Simulation ends here, do clean up & display jobs
#if VM_TRACE == 1
  if (args.enable_waveform)
    tfp->close();
#endif

#if VM_COVERAGE == 1
  // we dump coverage into files at the end
  // since we are not sure when an emu will stop
  // we distinguish multiple dat files by emu start time
  if (args.dump_coverage) {
    time_t coverage_start_time = time(NULL);
    save_coverage(coverage_start_time);
  }
#endif

#ifdef ENABLE_RUNAHEAD
  if (args.enable_runahead) {
    runahead_cleanup(); // remove all checkpoints
  }
#endif // ENABLE_RUNAHEAD

  if (args.enable_fork && !is_fork_child()) {
    bool need_wakeup = trapCode != STATE_GOODTRAP && trapCode != STATE_LIMIT_EXCEEDED && trapCode != STATE_SIG;
    if (need_wakeup) {
      lightsss->wakeup_child(cycles);
    } else {
      lightsss->do_clear();
    }
    delete lightsss;
  }

  display_trapinfo();

#ifndef CONFIG_NO_DIFFTEST
  stats.update(difftest[0]->dut);
#endif // CONFIG_NO_DIFFTEST

  simMemory->display_stats();
  delete simMemory;
  simMemory = nullptr;

#ifndef CONFIG_NO_DIFFTEST
  if (args.enable_diff) {
    goldenmem_finish();
  }
#endif // CONFIG_NO_DIFFTEST
  flash_finish();
#ifndef CONFIG_NO_DIFFTEST
  difftest_finish();
#endif // CONFIG_NO_DIFFTEST

#ifdef VM_SAVABLE
  if (args.enable_snapshot && trapCode != STATE_GOODTRAP && trapCode != STATE_LIMIT_EXCEEDED) {
    Info("Saving snapshots to file system. Please wait.\n");
    snapshot_slot[0].save();
    snapshot_slot[1].save();
    Info("Please remove unused snapshots manually\n");
  }
  delete[] snapshot_slot;
#endif

#ifdef ENABLE_CHISEL_DB
  if (args.dump_db) {
    time_t now = time(NULL);
    save_db(logdb_filename(now));
  }
#endif

  elapsed_time = uptime() - elapsed_time;

  Info(ANSI_COLOR_BLUE "Seed=%d Guest cycle spent: %'" PRIu64
                       " (this will be different from cycleCnt if emu loads a snapshot)\n" ANSI_COLOR_RESET,
       args.seed, cycles);
  Info(ANSI_COLOR_BLUE "Host time spent: %'dms\n" ANSI_COLOR_RESET, elapsed_time);

  if (args.enable_jtag) {
    delete jtag;
  }

  delete dut_ptr;
}

inline void Emulator::reset_ncycles(size_t cycles) {
  if (args.trace_name && args.trace_is_read) {
    return;
  }
  for (int i = 0; i < cycles; i++) {
    dut_ptr->reset = 1;
#ifdef COVERAGE_PORT_RESET
    dut_ptr->coverage_reset = dut_ptr->reset;
#endif // COVERAGE_PORT_RESET
    dut_ptr->clock = 1;
#ifdef COVERAGE_PORT_CLOCK
    dut_ptr->coverage_clock = dut_ptr->clock;
#endif // COVERAGE_PORT_CLOCK
    dut_ptr->eval();

#if VM_TRACE == 1
    if (args.enable_waveform && args.enable_waveform_full && args.log_begin == 0) {
      tfp->dump(2 * i);
    }
#endif

    dut_ptr->clock = 0;
#ifdef COVERAGE_PORT_CLOCK
    dut_ptr->coverage_clock = dut_ptr->clock;
#endif // COVERAGE_PORT_CLOCK
    dut_ptr->eval();

#if VM_TRACE == 1
    if (args.enable_waveform && args.enable_waveform_full && args.log_begin == 0) {
      tfp->dump(2 * i + 1);
    }
#endif

    dut_ptr->reset = 0;
#ifdef COVERAGE_PORT_RESET
    dut_ptr->coverage_reset = dut_ptr->reset;
#endif // COVERAGE_PORT_RESET
  }
}

inline void Emulator::single_cycle() {
  if (args.trace_name && args.trace_is_read) {
    goto end_single_cycle;
  }

  dut_ptr->clock = 1;
#ifdef COVERAGE_PORT_CLOCK
  dut_ptr->coverage_clock = dut_ptr->clock;
#endif // COVERAGE_PORT_CLOCK
  dut_ptr->eval();

#if VM_TRACE == 1
  if (args.enable_waveform) {
#if !defined(CONFIG_NO_DIFFTEST) && !defined(CONFIG_DIFFTEST_SQUASH)
    uint64_t cycle = difftest[0]->get_trap_event()->cycleCnt;
#else
    static uint64_t cycle = -1UL;
    cycle++;
#endif
    bool in_range = (args.log_begin <= cycle) && (cycle <= args.log_end);
    if (in_range || force_dump_wave) {
      if (args.enable_waveform_full) {
        tfp->dump(20 + 2 * cycle);
      } else {
        tfp->dump(cycle);
      }
    }
  }
#endif

#ifdef WITH_DRAMSIM3
  dramsim3_step();
#endif

  if (dut_ptr->difftest_uart_out_valid) {
    printf("%c", dut_ptr->difftest_uart_out_ch);
    fflush(stdout);
  }
  if (dut_ptr->difftest_uart_in_valid) {
    extern uint8_t uart_getc();
    dut_ptr->difftest_uart_in_ch = uart_getc();
  }

  dut_ptr->clock = 0;
#ifdef COVERAGE_PORT_CLOCK
  dut_ptr->coverage_clock = dut_ptr->clock;
#endif // COVERAGE_PORT_CLOCK
  dut_ptr->eval();

#if VM_TRACE == 1
  if (args.enable_waveform && args.enable_waveform_full) {
#if !defined(CONFIG_NO_DIFFTEST) && !defined(CONFIG_DIFFTEST_MERGE)
    uint64_t cycle = difftest[0]->get_trap_event()->cycleCnt;
#else
    static uint64_t cycle = -1UL;
    cycle++;
#endif
    bool in_range = (args.log_begin <= cycle) && (cycle <= args.log_end);
    if (in_range || force_dump_wave) {
      tfp->dump(21 + 2 * cycle);
    }
  }
#endif

end_single_cycle:
  cycles++;
}

int Emulator::tick() {

#ifdef SHOW_SCREEN
  uint32_t t = uptime();
  if (t - lasttime_poll > 100) {
    poll_event();
    lasttime_poll = t;
  }
#endif

  if (args.enable_fork && is_fork_child() && cycles != 0) {
    if (cycles == lightsss->get_end_cycles()) {
      FORK_PRINTF("checkpoint has reached the main process abort point: %lu\n", cycles)
    }
    if (cycles == lightsss->get_end_cycles() + STEP_FORWARD_CYCLES) {
      trapCode = STATE_ABORT;
      return trapCode;
    }
  }

  // cycle limitation
  bool exceed_cycle_limit = false;
#ifdef CONFIG_NO_DIFFTEST
  exceed_cycle_limit = !args.max_cycles;
#else
  for (int i = 0; i < NUM_CORES; i++) {
    auto trap = difftest[i]->get_trap_event();
    if (trap->cycleCnt >= args.max_cycles) {
      exceed_cycle_limit = true;
    }
  }
#endif // CONFIG_NO_DIFFTEST

  if (exceed_cycle_limit) {
    trapCode = STATE_LIMIT_EXCEEDED;
#ifdef FUZZER_LIB
    stats.exit_code = SimExitCode::exceed_limit;
#endif // FUZZER_LIB
    return trapCode;
  }

  // instruction limitation
#ifndef CONFIG_NO_DIFFTEST
  for (int i = 0; i < NUM_CORES; i++) {
    auto trap = difftest[i]->get_trap_event();
    if (trap->instrCnt >= core_max_instr[i]) {
      trapCode = STATE_LIMIT_EXCEEDED;
#ifdef FUZZER_LIB
      stats.exit_code = SimExitCode::exceed_limit;
#endif // FUZZER_LIB
      return trapCode;
    }
  }
#endif // CONFIG_NO_DIFFTEST
  // assertions
  if (assert_count > 0) {
    Info("The simulation stopped. There might be some assertion failed.\n");
    trapCode = STATE_ABORT;
    return trapCode;
  }
  // signals
  if (signal_num != 0) {
    trapCode = STATE_SIG;
  }

  if (trapCode != STATE_RUNNING) {
    return trapCode;
  }
#ifndef CONFIG_NO_DIFFTEST
  for (int i = 0; i < NUM_CORES; i++) {
    auto trap = difftest[i]->get_trap_event();
    if (trap->instrCnt >= args.warmup_instr) {
      Info("Warmup finished. The performance counters will be dumped and then reset.\n");
      dut_ptr->difftest_perfCtrl_clean = 1;
      dut_ptr->difftest_perfCtrl_dump = 1;
      args.warmup_instr = -1;
    }
    if (trap->cycleCnt % args.stat_cycles == args.stat_cycles - 1) {
      dut_ptr->difftest_perfCtrl_clean = 1;
      dut_ptr->difftest_perfCtrl_dump = 1;
    }
#ifdef ENABLE_IPC
    if (trap->instrCnt >= args.ipc_times * args.ipc_interval &&
        args.ipc_last_instr < args.ipc_times * args.ipc_interval) {
      fprintf(args.ipc_file, "%d %f\n", args.ipc_times * args.ipc_interval,
              (float)args.ipc_interval / (cycles - args.ipc_last_cycle));
      args.ipc_times++;
      args.ipc_last_instr = trap->instrCnt;
      args.ipc_last_cycle = cycles;
    }
#endif
    if (args.enable_ref_trace) {
      if (trap->cycleCnt == args.log_begin) {
        difftest[i]->proxy->set_debug(true);
      }
      if (trap->cycleCnt == args.log_end) {
        difftest[i]->proxy->set_debug(false);
      }
    }
    if (args.enable_commit_trace) {
      if (trap->cycleCnt == args.log_begin) {
        difftest[i]->set_commit_trace(true);
      }
      if (trap->cycleCnt == args.log_end) {
        difftest[i]->set_commit_trace(false);
      }
    }
  }
#endif // CONFIG_NO_DIFFTEST

  single_cycle();
#ifdef CONFIG_NO_DIFFTEST
  args.max_cycles--;
#endif // CONFIG_NO_DIFFTEST
  dut_ptr->difftest_perfCtrl_clean = 0;
  dut_ptr->difftest_perfCtrl_dump = 0;

#ifndef CONFIG_NO_DIFFTEST
  int step = 0;
  if (args.trace_name && args.trace_is_read) {
    step = 1;
    difftest_trace_read();
  } else {
    step = dut_ptr->difftest_step;
  }

  if (args.trace_name && !args.trace_is_read) {
    difftest_trace_write(step);
  }

  if (args.enable_diff) {
    trapCode = difftest_nstep(step);
  } else {
    trapCode = difftest_state();
  }

  if (trapCode != STATE_RUNNING) {
#ifdef FUZZER_LIB
    if (trapCode == STATE_GOODTRAP) {
      stats.exit_code = SimExitCode::good_trap;
    } else if (trapCode != STATE_FUZZ_COND && trapCode != STATE_SIM_EXIT) {
      stats.exit_code = SimExitCode::bad_trap;
    } else if (stats.exit_code == SimExitCode::unknown) {
      stats.exit_code = SimExitCode::bad_trap;
    }
#endif
    return trapCode;
  }
#endif // CONFIG_NO_DIFFTEST

#ifdef ENABLE_RUNAHEAD
  if (args.enable_runahead) {
    runahead_step();
  }
#endif // ENABLE_RUNAHEAD

#ifdef VM_SAVABLE
  if (args.enable_snapshot) {
    static int snapshot_count = 0;
    uint32_t t = uptime();
    if (trapCode != STATE_GOODTRAP && t - lasttime_snapshot > 1000 * SNAPSHOT_INTERVAL) {
      // save snapshot every 60s
      time_t now = time(NULL);
      snapshot_save(snapshot_filename(now));
      lasttime_snapshot = t;
      // dump one snapshot to file every 60 snapshots
      snapshot_count++;
      if (snapshot_count == 60) {
        snapshot_slot[0].save();
        snapshot_count = 0;
      }
    }
  }
#endif

#ifdef DEBUG_TILELINK
  if (args.dump_tl_interval != 0) {
    if ((cycles != 0) && (cycles % args.dump_tl_interval == 0)) {
      time_t now = time(NULL);
      checkpoint_db(logdb_filename(now));
    }
  }
#endif

#ifdef ENABLE_IPC
  fclose(args.ipc_file);
#endif

  if (args.enable_fork) {
    static bool have_initial_fork = false;
    uint32_t timer = uptime();
    // check if it's time to fork a checkpoint process
    if (((timer - lasttime_snapshot > args.fork_interval) || !have_initial_fork) && !is_fork_child()) {
      have_initial_fork = true;
      lasttime_snapshot = timer;
      switch (lightsss->do_fork()) {
        case FORK_ERROR: return -1;
        case WAIT_EXIT: exit(0);
        case WAIT_LAST: fork_child_init();
        default: break;
      }
    }
  }
  return 0;
}

int Emulator::is_finished() {
  return Verilated::gotFinish() || trapCode != STATE_RUNNING;
}

int Emulator::is_good() {
  return is_good_trap();
}

inline char *Emulator::timestamp_filename(time_t t, char *buf) {
  char buf_time[64];
  strftime(buf_time, sizeof(buf_time), "%F@%T", localtime(&t));
  const char *noop_home = getenv("NOOP_HOME");
#ifdef NOOP_HOME
  if (noop_home == nullptr) {
    noop_home = NOOP_HOME;
  }
#endif
  assert(noop_home != NULL);
  int len = snprintf(buf, 1024, "%s/build/%s", noop_home, buf_time);
  return buf + len;
}

#ifdef VM_SAVABLE
inline char *Emulator::snapshot_filename(time_t t) {
  static char buf[1024];
  char *p = timestamp_filename(t, buf);
  strcpy(p, ".snapshot");
  return buf;
}
#endif

inline char *Emulator::logdb_filename(time_t t) {
  static char buf[1024];
  char *p = timestamp_filename(t, buf);
  strcpy(p, ".db");
  return buf;
}

inline char *Emulator::waveform_filename(time_t t) {
  static char buf[1024];
  char *p = timestamp_filename(t, buf);
#ifdef ENABLE_FST
  strcpy(p, ".fst");
#else
  strcpy(p, ".vcd");
#endif
  Info("dump wave to %s...\n", buf);
  return buf;
}

inline char *Emulator::cycle_wavefile(uint64_t cycles, time_t t) {
  static char buf[1024];
  char buf_time[64];
  strftime(buf_time, sizeof(buf_time), "%F@%T", localtime(&t));
  const char *noop_home = getenv("NOOP_HOME");
#ifdef NOOP_HOME
  if (noop_home == nullptr) {
    noop_home = NOOP_HOME;
  }
#endif
  assert(noop_home != NULL);
  int len = snprintf(buf, 1024, "%s/build/%s_%ld", noop_home, buf_time, cycles);
#ifdef ENABLE_FST
  strcpy(buf + len, ".fst");
#else
  strcpy(buf + len, ".vcd");
#endif
  FORK_PRINTF("dump wave to %s...\n", buf);
  return buf;
}

#if VM_COVERAGE == 1
inline char *Emulator::coverage_filename(time_t t) {
  static char buf[1024];
  char *p = timestamp_filename(t, buf);
  strcpy(p, ".coverage.dat");
  return buf;
}

inline void Emulator::save_coverage(time_t t) {
  char *p = coverage_filename(t);
  Info("dump coverage data to %s...\n", p);
  coverage->write(p);
}
#endif

void Emulator::trigger_stat_dump() {
  dut_ptr->difftest_perfCtrl_dump = 1;
<<<<<<< HEAD
  if(get_args().force_dump_result) {
=======
  if (get_args().force_dump_result) {
>>>>>>> 666a1ec8
    dut_ptr->difftest_logCtrl_end = -1;
  }
  single_cycle();
}

void Emulator::display_trapinfo() {
#ifndef CONFIG_NO_DIFFTEST
  for (int i = 0; i < NUM_CORES; i++) {
    printf("Core %d: ", i);
    uint64_t pc = difftest[i]->get_trap_event()->pc;
    switch (trapCode) {
      case STATE_GOODTRAP:
        eprintf(ANSI_COLOR_GREEN "HIT GOOD TRAP at pc = 0x%" PRIx64 "\n" ANSI_COLOR_RESET, pc);
        break;
      case STATE_BADTRAP: eprintf(ANSI_COLOR_RED "HIT BAD TRAP at pc = 0x%" PRIx64 "\n" ANSI_COLOR_RESET, pc); break;
      case STATE_ABORT: eprintf(ANSI_COLOR_RED "ABORT at pc = 0x%" PRIx64 "\n" ANSI_COLOR_RESET, pc); break;
      case STATE_LIMIT_EXCEEDED:
        eprintf(ANSI_COLOR_YELLOW "EXCEEDING CYCLE/INSTR LIMIT at pc = 0x%" PRIx64 "\n" ANSI_COLOR_RESET, pc);
        break;
      case STATE_SIG:
        eprintf(ANSI_COLOR_YELLOW "SOME SIGNAL STOPS THE PROGRAM at pc = 0x%" PRIx64 "\n" ANSI_COLOR_RESET, pc);
        break;
<<<<<<< HEAD
      case STATE_SIM_EXIT:
        eprintf(ANSI_COLOR_YELLOW "EXIT at pc = 0x%" PRIx64 "\n" ANSI_COLOR_RESET, pc);
        break;
      default:
        eprintf(ANSI_COLOR_RED "Unknown trap code: %d\n", trapCode);
=======
      case STATE_SIM_EXIT: eprintf(ANSI_COLOR_YELLOW "EXIT at pc = 0x%" PRIx64 "\n" ANSI_COLOR_RESET, pc); break;
      default: eprintf(ANSI_COLOR_RED "Unknown trap code: %d\n", trapCode);
>>>>>>> 666a1ec8
    }

    difftest[i]->display_stats();

#ifdef TRACE_INFLIGHT_MEM_INST
    runahead[i]->memdep_watcher->print_pred_matrix();
#endif
  }

  if (trapCode != STATE_ABORT) {
    trigger_stat_dump();
  }
#endif // CONFIG_NO_DIFFTEST
}

#ifdef VM_SAVABLE
void Emulator::snapshot_save(const char *filename) {
  static int last_slot = 0;
  VerilatedSaveMem &stream = snapshot_slot[last_slot];
  last_slot = !last_slot;

  stream.init(filename);
  stream << *dut_ptr;
  stream.flush();

  long size = simMemory->get_size();
  stream.unbuf_write(&size, sizeof(size));
  if (!simMemory->as_ptr()) {
    printf("simMemory does not support as_ptr\n");
    assert(0);
  }
  stream.unbuf_write(simMemory->as_ptr(), size);

  auto diff = difftest[0];
  uint64_t cycleCnt = diff->get_trap_event()->cycleCnt;
  stream.unbuf_write(&cycleCnt, sizeof(cycleCnt));

  auto proxy = diff->proxy;
  stream.unbuf_write(&proxy->regs_int, sizeof(proxy->regs_int));
#ifdef CONFIG_DIFFTEST_ARCHFPREGSTATE
  stream.unbuf_write(&proxy->regs_fp, sizeof(proxy->regs_fp));
#endif // CONFIG_DIFFTEST_ARCHFPREGSTATE
  stream.unbuf_write(&proxy->csr, sizeof(proxy->csr));
  stream.unbuf_write(&proxy->pc, sizeof(proxy->pc));

  char *buf = (char *)mmap(NULL, size, PROT_READ | PROT_WRITE, MAP_ANON | MAP_PRIVATE, -1, 0);
  proxy->ref_memcpy(PMEM_BASE, buf, size, REF_TO_DUT);
  stream.unbuf_write(buf, size);
  munmap(buf, size);

  uint64_t csr_buf[4096];
  proxy->ref_csrcpy(csr_buf, REF_TO_DUT);
  stream.unbuf_write(&csr_buf, sizeof(csr_buf));

  long sdcard_offset;
  if (fp)
    sdcard_offset = ftell(fp);
  else
    sdcard_offset = 0;
  stream.unbuf_write(&sdcard_offset, sizeof(sdcard_offset));

  // actually write to file in snapshot_finalize()
}

void Emulator::snapshot_load(const char *filename) {
  VerilatedRestoreMem stream;
  stream.open(filename);
  stream >> *dut_ptr;

  long size;
  stream.read(&size, sizeof(size));
  assert(size == simMemory->get_size());
  if (!simMemory->as_ptr()) {
    printf("simMemory does not support as_ptr\n");
    assert(0);
  }
  stream.read(simMemory->as_ptr(), size);

  auto diff = difftest[0];
  uint64_t *cycleCnt = &(diff->get_trap_event()->cycleCnt);
  stream.read(cycleCnt, sizeof(*cycleCnt));

  auto proxy = diff->proxy;
  stream.read(&proxy->regs_int, sizeof(proxy->regs_int));
#ifdef CONFIG_DIFFTEST_ARCHFPREGSTATE
  stream.read(&proxy->regs_fp, sizeof(proxy->regs_fp));
#endif // CONFIG_DIFFTEST_ARCHFPREGSTATE
  stream.read(&proxy->csr, sizeof(proxy->csr));
  stream.read(&proxy->pc, sizeof(proxy->pc));
  proxy->ref_regcpy(&proxy->regs_int, DUT_TO_REF, false);

  char *buf = (char *)mmap(NULL, size, PROT_READ | PROT_WRITE, MAP_ANON | MAP_PRIVATE, -1, 0);
  stream.read(buf, size);
  proxy->ref_memcpy(PMEM_BASE, buf, size, DUT_TO_REF);
  munmap(buf, size);

  uint64_t csr_buf[4096];
  stream.read(&csr_buf, sizeof(csr_buf));
  proxy->ref_csrcpy(csr_buf, DUT_TO_REF);

  long sdcard_offset = 0;
  stream.read(&sdcard_offset, sizeof(sdcard_offset));

  if (fp)
    fseek(fp, sdcard_offset, SEEK_SET);

  // No one uses snapshot when !has_commit, isn't it?
  diff->has_commit = 1;
}
#endif

void Emulator::fork_child_init() {
#ifdef VERILATOR_VERSION_INTEGER // >= v4.220
#if VERILATOR_VERSION_INTEGER >= 5016000
  // This will cause 288 bytes leaked for each one fork call.
  // However, one million snapshots cause only 288MB leaks, which is still acceptable.
  // See verilator/test_regress/t/t_wrapper_clone.cpp:48 to avoid leaks.
  dut_ptr->atClone();
#else
#error Please use Verilator v5.016 or newer versions.
#endif                 // check VERILATOR_VERSION_INTEGER values
#elif EMU_THREAD > 1   // VERILATOR_VERSION_INTEGER not defined
#ifdef VERILATOR_4_210 // v4.210 <= version < 4.220
  dut_ptr->vlSymsp->__Vm_threadPoolp = new VlThreadPool(dut_ptr->contextp(), EMU_THREAD - 1, 0);
#else                  // older than v4.210
  dut_ptr->__Vm_threadPoolp = new VlThreadPool(dut_ptr->contextp(), EMU_THREAD - 1, 0);
#endif
#endif

  FORK_PRINTF("the oldest checkpoint start to dump wave and dump nemu log...\n")
#if VM_TRACE == 1
  //dump wave
  Verilated::traceEverOn(true);
#ifdef ENABLE_FST
  tfp = new VerilatedFstC;
#else
  tfp = new VerilatedVcdC;
#endif
  dut_ptr->trace(tfp, 99);
  time_t now = time(NULL);
  tfp->open(cycle_wavefile(cycles, now));
  // override output range config, force dump wave
  force_dump_wave = true;
  args.enable_waveform = true;
#endif
#ifndef CONFIG_NO_DIFFTEST
#ifdef ENABLE_SIMULATOR_DEBUG_INFO
  // let simulator print debug info
  for (int i = 0; i < NUM_CORES; i++) {
    difftest[i]->proxy->set_debug(true);
  }
#endif
#endif // CONFIG_NO_DIFFTEST
}<|MERGE_RESOLUTION|>--- conflicted
+++ resolved
@@ -946,11 +946,7 @@
 
 void Emulator::trigger_stat_dump() {
   dut_ptr->difftest_perfCtrl_dump = 1;
-<<<<<<< HEAD
-  if(get_args().force_dump_result) {
-=======
   if (get_args().force_dump_result) {
->>>>>>> 666a1ec8
     dut_ptr->difftest_logCtrl_end = -1;
   }
   single_cycle();
@@ -973,16 +969,8 @@
       case STATE_SIG:
         eprintf(ANSI_COLOR_YELLOW "SOME SIGNAL STOPS THE PROGRAM at pc = 0x%" PRIx64 "\n" ANSI_COLOR_RESET, pc);
         break;
-<<<<<<< HEAD
-      case STATE_SIM_EXIT:
-        eprintf(ANSI_COLOR_YELLOW "EXIT at pc = 0x%" PRIx64 "\n" ANSI_COLOR_RESET, pc);
-        break;
-      default:
-        eprintf(ANSI_COLOR_RED "Unknown trap code: %d\n", trapCode);
-=======
       case STATE_SIM_EXIT: eprintf(ANSI_COLOR_YELLOW "EXIT at pc = 0x%" PRIx64 "\n" ANSI_COLOR_RESET, pc); break;
       default: eprintf(ANSI_COLOR_RED "Unknown trap code: %d\n", trapCode);
->>>>>>> 666a1ec8
     }
 
     difftest[i]->display_stats();
