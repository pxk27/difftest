--- conflicted
+++ resolved
@@ -474,7 +474,6 @@
           //start wave dumping
           enable_waveform = (forkshm.info->oldest == getpid());
 #if VM_TRACE == 1
-<<<<<<< HEAD
           if(enable_waveform){
             //dump wave
             Verilated::traceEverOn(true);	
@@ -482,24 +481,14 @@
             dut_ptr->trace(tfp, 99);
             time_t now = time(NULL);
             tfp->open(cycle_wavefile(startCycle, now));	
-            //enable nemu debug
-            for (int i = 0; i < NUM_CORES; i++) {
-              difftest[i]->enable_debug();
-            }
-=======
-          Verilated::traceEverOn(true);	
-          tfp = new VerilatedVcdC;
-          dut_ptr->trace(tfp, 99);
-          time_t now = time(NULL);
-          tfp->open(cycle_wavefile(startCycle, now));
-#endif
+          }
+#endif
+#ifdef ENABLE_SIMULATOR_DEBUG_INFO
           // let simulator print debug info
-#ifdef ENABLE_SIMULATOR_DEBUG_INFO
           DynamicSimulatorConfig nemu_config;
           nemu_config.debug_difftest = true;
           for (int i = 0; i < NUM_CORES; i++) {
             difftest[i]->proxy->update_config(&nemu_config);
->>>>>>> ec4eb3b7
           }
 #endif
         }
