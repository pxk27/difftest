--- conflicted
+++ resolved
@@ -98,11 +98,7 @@
     // insert to log db
     char sql[256];
     sprintf(sql,
-<<<<<<< HEAD
         "INSERT INTO TL_LOG(NAME,CHANNEL,OPCODE,PARAM,SOURCE,SINK,ADDRESS,DATA_0,DATA_1,DATA_2,DATA_3,USER,ECHO,STAMP) VALUES('%s',%d,%d,%d,%d,%d,%ld,%ld,%ld,%ld,%ld,%ld,%ld,%ld);",
-=======
-        "INSERT INTO TL_LOG(NAME,CHANNEL,OPCODE,PARAM,SOURCE,SINK,ADDRESS,DATA_0,DATA_1,DATA_2,DATA_3,USER,ECHO,STAMP) VALUES('%s',%d,%d,%d,%d,%d,%ld,%ld,%ld,%ld,%ld,%ld);",
->>>>>>> bc8bf85f
         prefix, channel, opcode, param, source, sink, address,
         data_0, data_1, data_2, data_3, user, echo, stamp
     );
