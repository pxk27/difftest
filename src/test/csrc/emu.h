--- conflicted
+++ resolved
@@ -60,13 +60,8 @@
   void snapshot_save(const char *filename);
   void snapshot_load(const char *filename);
   inline char* waveform_filename(time_t t);
-<<<<<<< HEAD
-#ifdef VM_COVERAGE
+#if VM_COVERAGE == 1
   inline void save_coverage(time_t t);
-=======
-#if VM_COVERAGE == 1
-  inline void save_coverage(void);
->>>>>>> 4c187f5b
 #endif
 
 public:
