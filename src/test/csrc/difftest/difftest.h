--- conflicted
+++ resolved
@@ -235,11 +235,7 @@
     if (difftrace) {
       int zone = 0;
       for (int i = 0; i < step; i++) {
-<<<<<<< HEAD
-        difftrace->append(diffstate_buffer[id]->get(i));
-=======
         difftrace->append(diffstate_buffer[id]->get(zone, i));
->>>>>>> 666a1ec8
       }
       zone = (zone + 1) % CONFIG_DIFFTEST_ZONESIZE;
     }
@@ -387,16 +383,9 @@
   int replay_idx;
 
   DiffState *state_ss = NULL;
-<<<<<<< HEAD
-  REF_PROXY *proxy_ss = NULL;
-  uint64_t squash_csr_buf[4096];
-  long squash_memsize;
-  char *squash_membuf;
-=======
   int proxy_reg_size = 0;
   uint8_t *proxy_reg_ss = NULL;
   uint64_t squash_csr_buf[4096];
->>>>>>> 666a1ec8
   bool squash_check();
   void squash_snapshot();
   void squash_replay();
