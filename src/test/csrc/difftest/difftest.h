--- conflicted
+++ resolved
@@ -43,247 +43,6 @@
 #define PAGE_SIZE         (1ul << PAGE_SHIFT)
 #define PAGE_MASK         (PAGE_SIZE - 1)
 
-<<<<<<< HEAD
-// Difftest structures
-// trap events: self-defined traps
-typedef struct {
-  uint8_t  valid = 0;
-  uint8_t  code = 0;
-  uint64_t pc = 0;
-  uint64_t cycleCnt = 0;
-  uint64_t instrCnt = 0;
-  uint8_t  hasWFI = 0;
-} trap_event_t;
-
-// architectural events: interrupts and exceptions
-// whose priority should be higher than normal commits
-typedef struct {
-  uint32_t interrupt = 0;
-  uint32_t exception = 0;
-  uint64_t exceptionPC = 0;
-  uint32_t exceptionInst = 0;
-} arch_event_t;
-
-typedef struct {
-  uint8_t  valid = 0;
-  uint64_t pc;
-  uint32_t inst;
-  uint8_t  skip;
-  uint8_t  isRVC;
-  uint8_t  fused;
-  uint8_t  rfwen;
-  uint8_t  fpwen;
-  uint32_t wpdest;
-  uint8_t  wdest;
-  uint8_t  lqidx;
-  uint8_t  sqidx;
-  uint16_t robidx;
-  uint8_t  isLoad;
-  uint8_t  isStore;
-} instr_commit_t;
-
-typedef struct {
-  uint64_t gpr[32];
-  uint64_t fpr[32];
-} arch_reg_state_t;
-
-typedef struct __attribute__((packed)) {
-  uint64_t this_pc;
-  uint64_t mstatus;
-  uint64_t mcause;
-  uint64_t mepc;
-  uint64_t sstatus;
-  uint64_t scause;
-  uint64_t sepc;
-  uint64_t satp;
-  uint64_t mip;
-  uint64_t mie;
-  uint64_t mscratch;
-  uint64_t sscratch;
-  uint64_t mideleg;
-  uint64_t medeleg;
-  uint64_t mtval;
-  uint64_t stval;
-  uint64_t mtvec;
-  uint64_t stvec;
-  uint64_t priviledgeMode;
-} arch_csr_state_t;
-
-typedef struct __attribute__((packed)) {
-   uint64_t virtMode;
-   uint64_t mtval2;
-   uint64_t mtinst;
-   uint64_t hstatus;
-   uint64_t hideleg;
-   uint64_t hedeleg;
-   uint64_t hcounteren;
-   uint64_t htval;
-   uint64_t htinst;
-   uint64_t hgatp;
-   uint64_t vsstatus;
-   uint64_t vstvec;
-   uint64_t vsepc;
-   uint64_t vscause;
-   uint64_t vstval;
-   uint64_t vsatp;
-   uint64_t vsscratch;
-} h_csr_state_t;
-
-typedef struct __attribute__((packed)) {
-  uint64_t debugMode;
-  uint64_t dcsr;
-  uint64_t dpc;
-  uint64_t dscratch0;
-  uint64_t dscratch1;
-} debug_mode_t;
-
-#ifdef H_MODE_DIFF
-#define DIFFTEST_NR_H_REG sizeof(h_csr_state_t)/sizeof(uint64_t)
-#else
-#define DIFFTEST_NR_H_REG 0
-#endif
-
-#ifdef DEBUG_MODE_DIFF
-#define DIFFTEST_NR_DMODE_REG sizeof(debug_mode_t) / sizeof(uint64_t)
-#else
-#define DIFFTEST_NR_DMODE_REG 0
-#endif
-
-const int DIFFTEST_NR_REG = (sizeof(arch_reg_state_t) + sizeof(arch_csr_state_t)) / sizeof(uint64_t) + DIFFTEST_NR_DMODE_REG + DIFFTEST_NR_H_REG;
-
-typedef struct {
-  uint8_t  resp = 0;
-  uint64_t addr;
-  uint8_t  data[64];
-  uint64_t mask;
-} sbuffer_state_t;
-
-typedef struct {
-  uint8_t  valid = 0;
-  uint64_t addr;
-  uint64_t data;
-  uint8_t  mask;
-} store_event_t;
-
-typedef struct {
-  uint8_t  valid = 0;
-  uint64_t paddr;
-  uint8_t  fuType;
-  uint8_t  opType;
-} load_event_t;
-
-typedef struct {
-  uint8_t  resp = 0;
-  uint64_t addr;
-  uint64_t data;
-  uint8_t  mask;
-  uint8_t  fuop;
-  uint64_t out;
-} atomic_event_t;
-
-typedef struct {
-  uint8_t  valid = 0;
-  uint64_t satp;
-  uint64_t vpn;
-  uint64_t ppn;
-  uint64_t vsatp;
-  uint64_t hgatp;
-  uint64_t s2xlate;
-} l1tlb_event_t;
-
-typedef struct {
-  uint8_t  valid = 0;
-  uint8_t  valididx[8];
-  uint64_t satp;
-  uint64_t vpn;
-  uint64_t ppn[8];
-  uint8_t  pteidx[8];
-  uint8_t  perm;
-  uint8_t  level;
-  uint8_t  pf;
-  uint64_t vsatp;
-  uint64_t hgatp;
-  uint64_t gvpn;
-  uint8_t  g_perm;
-  uint8_t  g_level;
-  uint64_t s2ppn;
-  uint8_t  gpf;
-  uint8_t  s2xlate;
-} l2tlb_event_t;
-
-typedef struct {
-  uint8_t  valid = 0;
-  uint64_t addr;
-  uint64_t data[8];
-  uint8_t idtfr = 0;
-} refill_event_t;
-
-typedef struct {
-  uint8_t valid = 0;
-  uint8_t success;
-} lr_sc_evevnt_t;
-
-typedef struct {
-  uint8_t  valid = 0;
-  uint8_t  branch = 0;
-  uint8_t  may_replay = 0;
-  uint64_t pc;
-  uint64_t checkpoint_id;
-} run_ahead_event_t;
-
-typedef struct {
-  uint8_t  valid = 0;
-  uint8_t  branch = 0;
-  uint64_t pc;
-} run_ahead_commit_event_t;
-
-typedef struct {
-  uint8_t  valid = 0;
-  uint64_t pc;
-  uint64_t target_pc;
-  uint64_t checkpoint_id;
-} run_ahead_redirect_event_t;
-
-typedef struct {
-  uint8_t  valid = 0;
-  uint8_t  is_load;
-  uint8_t  need_wait;
-  uint64_t pc;
-  uint64_t oracle_vaddr;
-} run_ahead_memdep_pred_t;
-
-typedef struct {
-  uint64_t gpr[DIFFTEST_MAX_PRF_SIZE];
-  uint64_t fpr[DIFFTEST_MAX_PRF_SIZE];
-} physical_reg_state_t;
-
-typedef struct {
-  trap_event_t      trap;
-  arch_event_t      event;
-  instr_commit_t    commit[DIFFTEST_COMMIT_WIDTH];
-  arch_reg_state_t  regs;
-  arch_csr_state_t  csr;
-  h_csr_state_t     hcsr;
-  debug_mode_t      dmregs;
-  sbuffer_state_t   sbuffer[DIFFTEST_SBUFFER_RESP_WIDTH];
-  store_event_t     store[DIFFTEST_STORE_WIDTH];
-  load_event_t      load[DIFFTEST_COMMIT_WIDTH];
-  atomic_event_t    atomic;
-  l1tlb_event_t     itlb[DIFFTEST_ITLB_WIDTH];
-  l1tlb_event_t     ldtlb[DIFFTEST_LDTLB_WIDTH];
-  l1tlb_event_t     sttlb[DIFFTEST_STTLB_WIDTH];
-  l2tlb_event_t     l2tlb[DIFFTEST_PTW_WIDTH];
-  refill_event_t    refill[DIFFTEST_REFFILL_EVENT_ENTRY_NUM];
-  lr_sc_evevnt_t    lrsc;
-  run_ahead_event_t runahead[DIFFTEST_RUNAHEAD_WIDTH];
-  run_ahead_commit_event_t runahead_commit[DIFFTEST_RUNAHEAD_WIDTH];
-  run_ahead_redirect_event_t runahead_redirect;
-  run_ahead_memdep_pred_t runahead_memdep_pred[DIFFTEST_RUNAHEAD_WIDTH];
-  physical_reg_state_t pregs;
-} difftest_core_state_t;
-
-=======
->>>>>>> 89c67e1d
 enum retire_inst_type {
   RET_NORMAL=0,
   RET_INT,
@@ -464,67 +223,12 @@
   inline DifftestTrapEvent *get_trap_event() {
     return &(dut.trap);
   }
-<<<<<<< HEAD
-  inline arch_event_t *get_arch_event() {
-    return &(dut.event);
-  }
-  inline instr_commit_t *get_instr_commit(uint8_t index) {
-    return &(dut.commit[index]);
-  }
-  inline arch_csr_state_t *get_csr_state() {
-    return &(dut.csr);
-  }
-  inline h_csr_state_t *get_h_csr_state() {
-    return &(dut.hcsr);
-  }
-  inline arch_reg_state_t *get_arch_reg_state() {
-    return &(dut.regs);
-  }
-  inline sbuffer_state_t *get_sbuffer_state(uint8_t index) {
-    return &(dut.sbuffer[index]);
-  }
-  inline store_event_t *get_store_event(uint8_t index) {
-    return &(dut.store[index]);
-  }
-  inline load_event_t *get_load_event(uint8_t index) {
-    return &(dut.load[index]);
-  }
-  inline atomic_event_t *get_atomic_event() {
-    return &(dut.atomic);
-  }
-  inline l1tlb_event_t *get_l1tlb_event(uint8_t l1tlbid, uint8_t index) {
-    if (l1tlbid == STTLBID) return &(dut.sttlb[index]);
-    else if(l1tlbid == LDTLBID) return &(dut.ldtlb[index]);
-    return &(dut.itlb[index]);
-  }
-  inline l2tlb_event_t *get_l2tlb_event(uint8_t index) {
-    return &(dut.l2tlb[index]);
-  }
-  inline refill_event_t *get_refill_event(uint8_t cacheid) {
-    return &(dut.refill[cacheid]);
-  }
-  inline lr_sc_evevnt_t *get_lr_sc_event() {
-    return &(dut.lrsc);
-  }
-  inline run_ahead_event_t *get_runahead_event(uint8_t index) {
-    return &(dut.runahead[index]);
-  }
-  inline run_ahead_commit_event_t *get_runahead_commit_event(uint8_t index) {
-    return &(dut.runahead_commit[index]);
-  }
-  inline run_ahead_redirect_event_t *get_runahead_redirect_event() {
-    return &(dut.runahead_redirect);
-  }
-  inline run_ahead_memdep_pred_t *get_runahead_memdep_pred(uint8_t index) {
-    return &(dut.runahead_memdep_pred[index]);
-=======
   uint64_t *arch_reg(uint8_t src, bool is_fp = false) {
     return
 #ifdef CONFIG_DIFFTEST_ARCHFPREGSTATE
       is_fp ? dut.regs_fp.value + src :
 #endif
       dut.regs_int.value + src;
->>>>>>> 89c67e1d
   }
   inline DiffTestState *get_dut() {
     return &dut;
