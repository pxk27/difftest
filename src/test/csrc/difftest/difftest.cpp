--- conflicted
+++ resolved
@@ -628,22 +628,21 @@
     PTE pte;
     uint64_t paddr;
     uint8_t difftest_level;
-<<<<<<< HEAD
     r_s2xlate r_s2;
 
-    Satp* satp = (Satp*)&dut.l1tlb[i].satp;
-    Satp* vsatp = (Satp*)&dut.l1tlb[i].vsatp;
-    Hgatp* hgatp = (Hgatp*)&dut.l1tlb[i].hgatp;
-    uint8_t hasS2xlate = dut.l1tlb[i].s2xlate != noS2xlate;
-    uint8_t onlyS2 = dut.l1tlb[i].s2xlate == onlyStage2;
+    Satp* satp = (Satp*)&dut->l1tlb[i].satp;
+    Satp* vsatp = (Satp*)&dut->l1tlb[i].vsatp;
+    Hgatp* hgatp = (Hgatp*)&dut->l1tlb[i].hgatp;
+    uint8_t hasS2xlate = dut->l1tlb[i].s2xlate != noS2xlate;
+    uint8_t onlyS2 = dut->l1tlb[i].s2xlate == onlyStage2;
     uint64_t pg_base = (hasS2xlate? vsatp->ppn: satp->ppn) << 12;
     if(onlyS2) {
-      r_s2 = do_s2xlate(hgatp, dut.l1tlb[i].vpn << 12);
+      r_s2 = do_s2xlate(hgatp, dut->l1tlb[i].vpn << 12);
       pte = r_s2.pte;
       difftest_level = r_s2.level;
     }else{
       for (difftest_level = 0; difftest_level < 3; difftest_level++) {
-        paddr = pg_base + VPNi(dut.l1tlb[i].vpn, difftest_level) * sizeof(uint64_t);
+        paddr = pg_base + VPNi(dut->l1tlb[i].vpn, difftest_level) * sizeof(uint64_t);
         if(hasS2xlate){
           r_s2 = do_s2xlate(hgatp, paddr);
           if(r_s2.level < 2){
@@ -662,31 +661,15 @@
         r_s2 = do_s2xlate(hgatp, pg_base);
         pte = r_s2.pte;
         difftest_level = r_s2.level;
-=======
-
-    uint64_t pg_base = dut->l1tlb[i].satp << 12;
-    for (difftest_level = 0; difftest_level < 3; difftest_level++) {
-      paddr = pg_base + VPNi(dut->l1tlb[i].vpn, difftest_level) * sizeof(uint64_t);
-      read_goldenmem(paddr, &pte.val, 8);
-      if (!pte.v || pte.r || pte.x || pte.w || difftest_level == 2) {
-        break;
->>>>>>> ea4771bb
       }
     }
     
 
-<<<<<<< HEAD
-    dut.l1tlb[i].ppn = dut.l1tlb[i].ppn >> (2 - difftest_level) * 9 << (2 - difftest_level) * 9;
-    if (pte.difftest_ppn != dut.l1tlb[i].ppn ) {
-      printf("Warning: l1tlb resp test of core %d index %d failed! vpn = %lx\n", id, i, dut.l1tlb[i].vpn);
-      printf("  REF commits pte.val: 0x%lx, dut s2xlate: %d\n", pte.val, dut.l1tlb[i].s2xlate);
-      printf("  REF commits ppn 0x%lx, DUT commits ppn 0x%lx\n", pte.difftest_ppn, dut.l1tlb[i].ppn);
-=======
     dut->l1tlb[i].ppn = dut->l1tlb[i].ppn >> (2 - difftest_level) * 9 << (2 - difftest_level) * 9;
     if (pte.difftest_ppn != dut->l1tlb[i].ppn ) {
       printf("Warning: l1tlb resp test of core %d index %d failed! vpn = %lx\n", id, i, dut->l1tlb[i].vpn);
+      printf("  REF commits pte.val: 0x%lx, dut s2xlate: %d\n", pte.val, dut->l1tlb[i].s2xlate);
       printf("  REF commits ppn 0x%lx, DUT commits ppn 0x%lx\n", pte.difftest_ppn, dut->l1tlb[i].ppn);
->>>>>>> ea4771bb
       printf("  REF commits perm 0x%02x, level %d, pf %d\n", pte.difftest_perm, difftest_level, !pte.difftest_v);
       return 0;
     }
@@ -701,23 +684,22 @@
     if (!dut->l2tlb[i].valid) {
       continue;
     }
-<<<<<<< HEAD
-    dut.l2tlb[i].valid = 0;
-    Satp* satp = (Satp*)&dut.l2tlb[i].satp;
-    Satp* vsatp = (Satp*)&dut.l2tlb[i].vsatp;
-    Hgatp* hgatp = (Hgatp*)&dut.l2tlb[i].hgatp;
+    dut->l2tlb[i].valid = 0;
+    Satp* satp = (Satp*)&dut->l2tlb[i].satp;
+    Satp* vsatp = (Satp*)&dut->l2tlb[i].vsatp;
+    Hgatp* hgatp = (Hgatp*)&dut->l2tlb[i].hgatp;
     PTE pte;
     r_s2xlate r_s2;
     r_s2xlate check_s2;
     uint64_t paddr;
     uint8_t difftest_level;
     for (int j = 0; j < 8; j++) {
-      if (dut.l2tlb[i].valididx[j]) {
-        uint8_t hasS2xlate = dut.l2tlb[i].s2xlate != noS2xlate;
-        uint8_t onlyS2 = dut.l2tlb[i].s2xlate == onlyStage2;
+      if (dut->l2tlb[i].valididx[j]) {
+        uint8_t hasS2xlate = dut->l2tlb[i].s2xlate != noS2xlate;
+        uint8_t onlyS2 = dut->l2tlb[i].s2xlate == onlyStage2;
         uint64_t pg_base = (hasS2xlate? vsatp->ppn : satp->ppn) << 12;
         if(onlyS2){
-          r_s2 = do_s2xlate(hgatp, dut.l2tlb[i].vpn << 12);
+          r_s2 = do_s2xlate(hgatp, dut->l2tlb[i].vpn << 12);
           if(r_s2.level < 2){
             uint64_t pg_mask = ((1ull << VPNiSHFT(2 - r_s2.level)) - 1);
             uint64_t s2_pg_base = r_s2.pte.ppn << 12;
@@ -726,7 +708,7 @@
           paddr = pg_base | (paddr & PAGE_MASK);
         }
         for (difftest_level = 0; difftest_level < 3; difftest_level++) {
-          paddr = pg_base + VPNi(dut.l2tlb[i].vpn + j, difftest_level) * sizeof(uint64_t);
+          paddr = pg_base + VPNi(dut->l2tlb[i].vpn + j, difftest_level) * sizeof(uint64_t);
           if(hasS2xlate){
             r_s2 = do_s2xlate(hgatp, paddr);
             if(r_s2.level < 2){
@@ -735,18 +717,6 @@
             }
             paddr = pg_base | (paddr & PAGE_MASK);
           }
-=======
-    dut->l2tlb[i].valid = 0;
-    for (int j = 0; j < 8; j++) {
-      if (dut->l2tlb[i].valididx[j]) {
-        PTE pte;
-        uint64_t pg_base = dut->l2tlb[i].satp << 12;
-        uint64_t paddr;
-        uint8_t difftest_level;
-
-        for (difftest_level = 0; difftest_level < 3; difftest_level++) {
-          paddr = pg_base + VPNi(dut->l2tlb[i].vpn + j, difftest_level) * sizeof(uint64_t);
->>>>>>> ea4771bb
           read_goldenmem(paddr, &pte.val, 8);
           if (!pte.v || pte.r || pte.x || pte.w || difftest_level == 2) {
             break;
@@ -756,29 +726,21 @@
 
         if(hasS2xlate){
           r_s2 = do_s2xlate(hgatp, pg_base);
-          if(dut.l2tlb[i].pteidx[j]) check_s2 = r_s2;
+          if(dut->l2tlb[i].pteidx[j]) check_s2 = r_s2;
         }
         bool difftest_gpf = !r_s2.pte.v || (!r_s2.pte.r && r_s2.pte.w);
         bool difftest_pf = !pte.v || (!pte.r && pte.w);
-<<<<<<< HEAD
-        bool s1_check_fail = pte.difftest_ppn != dut.l2tlb[i].ppn[j] || pte.difftest_perm != dut.l2tlb[i].perm || difftest_level != dut.l2tlb[i].level || difftest_pf != dut.l2tlb[i].pf;
-        bool s2_check_fail = hasS2xlate? r_s2.pte.difftest_ppn != dut.l2tlb[i].s2ppn || r_s2.pte.difftest_perm != dut.l2tlb[i].g_perm || r_s2.level != dut.l2tlb[i].g_level || difftest_gpf != dut.l2tlb[i].gpf : false;
+        bool s1_check_fail = pte.difftest_ppn != dut->l2tlb[i].ppn[j] || pte.difftest_perm != dut->l2tlb[i].perm || difftest_level != dut->l2tlb[i].level || difftest_pf != dut->l2tlb[i].pf;
+        bool s2_check_fail = hasS2xlate? r_s2.pte.difftest_ppn != dut->l2tlb[i].s2ppn || r_s2.pte.difftest_perm != dut->l2tlb[i].g_perm || r_s2.level != dut->l2tlb[i].g_level || difftest_gpf != dut->l2tlb[i].gpf : false;
         if (s1_check_fail || s2_check_fail) {
-          printf("Warning: L2TLB resp test of core %d index %d sector %d failed! vpn = %lx\n", id, i, j, dut.l2tlb[i].vpn + j);
+          printf("Warning: L2TLB resp test of core %d index %d sector %d failed! vpn = %lx\n", id, i, j, dut->l2tlb[i].vpn + j);
           printf("  REF commits ppn 0x%lx, perm 0x%02x, level %d, pf %d\n", pte.difftest_ppn, pte.difftest_perm, difftest_level, difftest_pf);
           if(hasS2xlate)
             printf("      s2_ppn 0x%lx, g_perm 0x%02x, g_level %d, gpf %d\n", r_s2.pte.difftest_ppn, r_s2.pte.difftest_perm, r_s2.level, difftest_gpf);
-          printf("  DUT commits ppn 0x%lx, perm 0x%02x, level %d, pf %d\n", dut.l2tlb[i].ppn[j], dut.l2tlb[i].perm, dut.l2tlb[i].level, dut.l2tlb[i].pf);
+          printf("  DUT commits ppn 0x%lx, perm 0x%02x, level %d, pf %d\n", dut->l2tlb[i].ppn[j], dut->l2tlb[i].perm, dut->l2tlb[i].level, dut->l2tlb[i].pf);
           if(hasS2xlate)
-            printf("      s2_ppn 0x%lx, g_perm 0x%02x, g_level %d, gpf %d\n", dut.l2tlb[i].s2ppn, dut.l2tlb[i].g_perm, dut.l2tlb[i].g_level, dut.l2tlb[i].gpf);
+            printf("      s2_ppn 0x%lx, g_perm 0x%02x, g_level %d, gpf %d\n", dut->l2tlb[i].s2ppn, dut->l2tlb[i].g_perm, dut->l2tlb[i].g_level, dut->l2tlb[i].gpf);
           return 1;
-=======
-        if (pte.difftest_ppn != dut->l2tlb[i].ppn[j] || pte.difftest_perm != dut->l2tlb[i].perm || difftest_level != dut->l2tlb[i].level || difftest_pf != dut->l2tlb[i].pf) {
-          printf("Warning: L2TLB resp test of core %d index %d sector %d failed! vpn = %lx\n", id, i, j, dut->l2tlb[i].vpn + j);
-          printf("  REF commits ppn 0x%lx, perm 0x%02x, level %d, pf %d\n", pte.difftest_ppn, pte.difftest_perm, difftest_level, !pte.difftest_v);
-          printf("  DUT commits ppn 0x%lx, perm 0x%02x, level %d, pf %d\n", dut->l2tlb[i].ppn[j], dut->l2tlb[i].perm, dut->l2tlb[i].level, dut->l2tlb[i].pf);
-          return 0;
->>>>>>> ea4771bb
         }
       }
     }
