--- conflicted
+++ resolved
@@ -20,36 +20,6 @@
 #include "ram.h"
 #include "flash.h"
 #include "spikedasm.h"
-<<<<<<< HEAD
-#include "ref.h"
-
-static const char *reg_name[DIFFTEST_NR_REG+1] = {
-  "$0",  "ra",  "sp",   "gp",   "tp",  "t0",  "t1",   "t2",
-  "s0",  "s1",  "a0",   "a1",   "a2",  "a3",  "a4",   "a5",
-  "a6",  "a7",  "s2",   "s3",   "s4",  "s5",  "s6",   "s7",
-  "s8",  "s9",  "s10",  "s11",  "t3",  "t4",  "t5",   "t6",
-  "ft0", "ft1", "ft2",  "ft3",  "ft4", "ft5", "ft6",  "ft7",
-  "fs0", "fs1", "fa0",  "fa1",  "fa2", "fa3", "fa4",  "fa5",
-  "fa6", "fa7", "fs2",  "fs3",  "fs4", "fs5", "fs6",  "fs7",
-  "fs8", "fs9", "fs10", "fs11", "ft8", "ft9", "ft10", "ft11",
-  "this_pc",
-  "mstatus", "mcause", "mepc",
-  "sstatus", "scause", "sepc",
-  "satp",
-  "mip", "mie", "mscratch", "sscratch", "mideleg", "medeleg",
-  "mtval", "stval", "mtvec", "stvec", "mode",
-#ifdef DEBUG_MODE_DIFF
-  "debug mode", "dcsr", "dpc", "dscratch0", "dscratch1",
-#endif
-#ifdef H_MODE_DIFF
-  "virt mode",
-  "mtval2", "mtinst", "hstatus", "hideleg", "hedeleg",
-  "hcounteren", "htval", "htinst", "hgatp", "vsstatus",
-  "vstvec", "vsepc", "vscause", "vstval", "vsatp", "vsscratch"
-#endif
-};
-=======
->>>>>>> 89c67e1d
 
 Difftest **difftest = NULL;
 
@@ -575,7 +545,6 @@
     return do_refill_check(PAGECACHEID);
 }
 
-<<<<<<< HEAD
 typedef struct r_s2xlate
 {
   PTE pte;
@@ -610,106 +579,6 @@
     return r_s2;
 }
 
-int Difftest::do_l1tlb_check(int l1tlbid) {
-
-  PTE pte;
-  uint64_t paddr;
-  uint8_t difftest_level;
-  r_s2xlate r_s2;
-
-  if (l1tlbid == STTLBID) {
-    for (int i = 0; i < DIFFTEST_STTLB_WIDTH; i++) {
-      if (!dut.sttlb[i].valid) {
-        continue;
-      }
-      Satp* satp = (Satp*)&dut.sttlb[i].satp;
-      Satp* vsatp = (Satp*)&dut.sttlb[i].vsatp;
-      Hgatp* hgatp = (Hgatp*)&dut.sttlb[i].hgatp;
-      uint8_t hasS2xlate = dut.sttlb[i].s2xlate != noS2xlate;
-      uint8_t onlyS2 = dut.sttlb[i].s2xlate == onlyStage2;
-      uint64_t pg_base = (hasS2xlate? vsatp->ppn: satp->ppn) << 12;
-      if(onlyS2){
-        r_s2 = do_s2xlate(hgatp, dut.sttlb[i].vpn << 12);
-        if(r_s2.level < 2){
-            uint64_t pg_mask = ((1ull << VPNiSHFT(2 - r_s2.level)) - 1);
-            pg_base = (r_s2.pte.ppn << 12 & ~pg_mask) | (dut.sttlb[i].vpn << 12 & pg_mask & ~PAGE_MASK);
-        }
-        pte.ppn = pg_base >> 12;
-      }else{
-        for (difftest_level = 0; difftest_level < 3; difftest_level++) {
-          paddr = pg_base + VPNi(dut.sttlb[i].vpn, difftest_level) * sizeof(uint64_t);
-          if(hasS2xlate){
-            r_s2 = do_s2xlate(hgatp, paddr);
-            if(r_s2.level < 2){
-                uint64_t pg_mask = ((1ull << VPNiSHFT(2 - r_s2.level)) - 1);
-                pg_base = (r_s2.pte.ppn << 12 & ~pg_mask) | (paddr & pg_mask & ~PAGE_MASK);
-            }
-            paddr = pg_base | (paddr & PAGE_MASK);
-          }
-          read_goldenmem(paddr, &pte.val, 8);
-          if (!pte.v || pte.r || pte.x || pte.w || difftest_level == 2) {
-            break;
-          }
-          pg_base = pte.ppn << 12;
-        }
-      }
-      
-
-      dut.sttlb[i].ppn = dut.sttlb[i].ppn >> (2 - difftest_level) * 9 << (2 - difftest_level) * 9;
-      if (pte.difftest_ppn != dut.sttlb[i].ppn ) {
-        printf("Warning: STTLB resp test of core %d index %d failed! vpn = %lx\n", id, i, dut.sttlb[i].vpn);
-        printf("  REF commits ppn 0x%lx, DUT commits ppn 0x%lx\n", pte.difftest_ppn, dut.sttlb[i].ppn);
-        printf("  REF commits perm 0x%02x, level %d, pf %d\n", pte.difftest_perm, difftest_level, !pte.difftest_v);
-        return 0;
-      }
-    }
-    return 0;
-  }
-  if (l1tlbid == LDTLBID) {
-    for (int i = 0; i < DIFFTEST_LDTLB_WIDTH; i++) {
-      if (!dut.ldtlb[i].valid) {
-        continue;
-      }
-      Satp* satp = (Satp*)&dut.ldtlb[i].satp;
-      Satp* vsatp = (Satp*)&dut.ldtlb[i].vsatp;
-      Hgatp* hgatp = (Hgatp*)&dut.ldtlb[i].hgatp;
-      uint8_t hasS2xlate = dut.ldtlb[i].s2xlate != noS2xlate;
-      uint8_t onlyS2 = dut.ldtlb[i].s2xlate == onlyStage2;
-      uint64_t pg_base = (hasS2xlate? vsatp->ppn: satp->ppn) << 12;
-      if(onlyS2) {
-        r_s2 = do_s2xlate(hgatp, dut.ldtlb[i].vpn << 12);
-        if(r_s2.level < 2){
-          uint64_t pg_mask = ((1ull << VPNiSHFT(2 - r_s2.level)) - 1);
-          pg_base = (r_s2.pte.ppn << 12 & ~pg_mask) | (dut.ldtlb[i].vpn << 12 & pg_mask & ~PAGE_MASK);
-        }
-        pte.ppn = pg_base >> 12;
-      }else{
-        for (difftest_level = 0; difftest_level < 3; difftest_level++) {
-          paddr = pg_base + VPNi(dut.ldtlb[i].vpn, difftest_level) * sizeof(uint64_t);
-          if(hasS2xlate){
-            r_s2 = do_s2xlate(hgatp, paddr);
-            if(r_s2.level < 2){
-              uint64_t pg_mask = ((1ull << VPNiSHFT(2 - r_s2.level)) - 1);
-              pg_base = (r_s2.pte.ppn << 12 & ~pg_mask) | (dut.ldtlb[i].vpn << 12 & pg_mask & ~PAGE_MASK);
-            }
-            paddr = pg_base | (paddr & PAGE_MASK);
-          }
-          read_goldenmem(paddr, &pte.val, 8);
-          if (!pte.v || pte.r || pte.x || pte.w || difftest_level == 2) {
-            break;
-          }
-          pg_base = pte.ppn << 12;
-        }
-      }
-      
-
-      dut.ldtlb[i].ppn = dut.ldtlb[i].ppn >> (2 - difftest_level) * 9 << (2 - difftest_level) * 9;
-      if (pte.difftest_ppn != dut.ldtlb[i].ppn ) {
-        printf("Warning: LDTLB resp test of core %d index %d failed! vpn = %lx\n", id, i, dut.ldtlb[i].vpn);
-        printf("  REF commits ppn 0x%lx, DUT commits ppn 0x%lx\n", pte.difftest_ppn, dut.ldtlb[i].ppn);
-        printf("  REF commits perm 0x%02x, level %d, pf %d\n", pte.difftest_perm, difftest_level, !pte.difftest_v);
-        return 0;
-=======
 int Difftest::do_l1tlb_check() {
 #ifdef CONFIG_DIFFTEST_L1TLBEVENT
   for (int i = 0; i < CONFIG_DIFF_L1TLB_WIDTH; i++) {
@@ -719,41 +588,24 @@
     PTE pte;
     uint64_t paddr;
     uint8_t difftest_level;
-
-    uint64_t pg_base = dut.l1tlb[i].satp << 12;
-    for (difftest_level = 0; difftest_level < 3; difftest_level++) {
-      paddr = pg_base + VPNi(dut.l1tlb[i].vpn, difftest_level) * sizeof(uint64_t);
-      read_goldenmem(paddr, &pte.val, 8);
-      if (!pte.v || pte.r || pte.x || pte.w || difftest_level == 2) {
-        break;
->>>>>>> 89c67e1d
+    r_s2xlate r_s2;
+
+    Satp* satp = (Satp*)&dut.l1tlb[i].satp;
+    Satp* vsatp = (Satp*)&dut.l1tlb[i].vsatp;
+    Hgatp* hgatp = (Hgatp*)&dut.l1tlb[i].hgatp;
+    uint8_t hasS2xlate = dut.l1tlb[i].s2xlate != noS2xlate;
+    uint8_t onlyS2 = dut.l1tlb[i].s2xlate == onlyStage2;
+    uint64_t pg_base = (hasS2xlate? vsatp->ppn: satp->ppn) << 12;
+    if(onlyS2) {
+      r_s2 = do_s2xlate(hgatp, dut.l1tlb[i].vpn << 12);
+      if(r_s2.level < 2){
+        uint64_t pg_mask = ((1ull << VPNiSHFT(2 - r_s2.level)) - 1);
+        pg_base = (r_s2.pte.ppn << 12 & ~pg_mask) | (dut.l1tlb[i].vpn << 12 & pg_mask & ~PAGE_MASK);
       }
-      pg_base = pte.ppn << 12;
-    }
-<<<<<<< HEAD
-    return 0;
-  }
-  if (l1tlbid == ITLBID) {
-    for (int i = 0; i < DIFFTEST_ITLB_WIDTH; i++) {
-      if (!dut.itlb[i].valid) {
-        continue;
-      }
-      Satp* satp = (Satp*)&dut.itlb[i].satp;
-      Satp* vsatp = (Satp*)&dut.itlb[i].vsatp;
-      Hgatp* hgatp = (Hgatp*)&dut.itlb[i].hgatp;
-      uint8_t hasS2xlate = dut.itlb[i].s2xlate != noS2xlate;
-      uint8_t onlyS2 = dut.itlb[i].s2xlate == onlyStage2;
-      uint64_t pg_base = (hasS2xlate? vsatp->ppn: satp->ppn) << 12;
-      if(onlyS2){
-        r_s2 = do_s2xlate(hgatp, dut.itlb[i].vpn << 12);
-        if(r_s2.level < 2){
-          uint64_t pg_mask = ((1ull << VPNiSHFT(2 - r_s2.level)) - 1);
-          pg_base = (r_s2.pte.ppn << 12 & ~pg_mask) | (dut.sttlb[i].vpn << 12 & pg_mask & ~PAGE_MASK);
-        }
-        pte.ppn = pg_base >> 12;
-      }else{
+      pte.ppn = pg_base >> 12;
+    }else{
         for (difftest_level = 0; difftest_level < 3; difftest_level++) {
-          paddr = pg_base + VPNi(dut.itlb[i].vpn, difftest_level) * sizeof(uint64_t);
+          paddr = pg_base + VPNi(dut.l1tlb[i].vpn, difftest_level) * sizeof(uint64_t);
           if(hasS2xlate){
             r_s2 = do_s2xlate(hgatp, paddr);
             if(r_s2.level < 2){
@@ -768,16 +620,7 @@
           }
           pg_base = pte.ppn << 12;
         }
-      } 
-      
-      dut.itlb[i].ppn = dut.itlb[i].ppn >> (2 - difftest_level) * 9 << (2 - difftest_level) * 9;
-      if (pte.difftest_ppn != dut.itlb[i].ppn) {
-        printf("Warning: ITLB resp test of core %d index %d failed! vpn = %lx\n", id, i, dut.itlb[i].vpn);
-        printf("  REF commits ppn 0x%lx, DUT commits ppn 0x%lx\n", pte.difftest_ppn, dut.itlb[i].ppn);
-        printf("  REF commits perm 0x%02x, level %d, pf %d\n", pte.difftest_perm, difftest_level, !pte.difftest_v);
-        return 0;
       }
-=======
 
     dut.l1tlb[i].ppn = dut.l1tlb[i].ppn >> (2 - difftest_level) * 9 << (2 - difftest_level) * 9;
     if (pte.difftest_ppn != dut.l1tlb[i].ppn ) {
@@ -785,7 +628,6 @@
       printf("  REF commits ppn 0x%lx, DUT commits ppn 0x%lx\n", pte.difftest_ppn, dut.l1tlb[i].ppn);
       printf("  REF commits perm 0x%02x, level %d, pf %d\n", pte.difftest_perm, difftest_level, !pte.difftest_v);
       return 0;
->>>>>>> 89c67e1d
     }
   }
 #endif // CONFIG_DIFFTEST_L1TLBEVENT
