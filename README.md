--- conflicted
+++ resolved
@@ -27,21 +27,13 @@
 
 // We recommend using a fixed Chisel version.
 object difftest extends millbuild.difftest.build.CommonDiffTest {
-<<<<<<< HEAD
-  def crossValue: String = "3.5.6"
-=======
   def crossValue: String = "3.6.0"
->>>>>>> 666a1ec8
 
   override def millSourcePath = os.pwd / "difftest"
 }
 
-<<<<<<< HEAD
-// This is for advanced users only. All supported Chisel versions are listed in `build.sc`.
-=======
 // This is for advanced users only.
 // All supported Chisel versions are listed in `build.sc`.
->>>>>>> 666a1ec8
 // To pass a cross value to difftest:
 object difftest extends Cross[millbuild.difftest.build.CommonDiffTest](chiselVersions) {
   override def millSourcePath = os.pwd / "difftest"
@@ -71,11 +63,7 @@
 difftest.wpdest := io.wb.rfDest
 ```
 
-<<<<<<< HEAD
-3. Call `val difftesst = DifftestModule.finish(cpu: String)` at the top module whose name should be `SimTop`. The variable name `difftest` must be used to ensure DiffTest could capture the input signals.
-=======
 3. Call `val difftesst = DifftestModule.finish(cpu: String)` at the top module whose module name should be `SimTop`. The variable name `difftest` must be used to ensure DiffTest could capture the input signals.
->>>>>>> 666a1ec8
 
 An optional UART input/output can be connected to DiffTest. DiffTest will automatically DontCare it internally.
 
