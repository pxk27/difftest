--- conflicted
+++ resolved
@@ -22,11 +22,7 @@
       - name: Compile
         run: |
           mill -i design[3.6.0].compile
-<<<<<<< HEAD
-          mill -i design[6.0.0].compile
-=======
           mill -i design[6.1.0].compile
->>>>>>> 666a1ec8
 
       - name: Generate Verilog
         run: |
@@ -34,11 +30,8 @@
 
   test-difftest-nutshell:
     runs-on: ubuntu-22.04
-<<<<<<< HEAD
-=======
 
     needs: test-difftest-main
->>>>>>> 666a1ec8
 
     steps:
       - uses: actions/checkout@v4
@@ -196,13 +189,7 @@
             cd $GITHUB_WORKSPACE/../xs-env/NutShell
             source ./env.sh
             make clean
-<<<<<<< HEAD
-            sed -i 's/hasGlobalEnable: Boolean = false/hasGlobalEnable: Boolean = true/' difftest/src/main/scala/Gateway.scala
-            sed -i 's/isSquash       : Boolean = false/isSquash       : Boolean = true/' difftest/src/main/scala/Gateway.scala
-            make emu
-=======
             make emu MILL_ARGS="--difftest-config ES" -j2
->>>>>>> 666a1ec8
             ./build/emu -b 0 -e 0 -i ./ready-to-run/microbench.bin --diff ./ready-to-run/riscv64-nemu-interpreter-so
 
       - name: Difftest with Squash Batch and Global Enable
@@ -212,14 +199,7 @@
             cd $GITHUB_WORKSPACE/../xs-env/NutShell
             source ./env.sh
             make clean
-<<<<<<< HEAD
-            sed -i 's/isSquash       : Boolean = false/isSquash       : Boolean = true/' difftest/src/main/scala/Gateway.scala
-            sed -i 's/isBatch        : Boolean = false/isBatch        : Boolean = true/' difftest/src/main/scala/Gateway.scala
-            sed -i 's/hasGlobalEnable: Boolean = false/hasGlobalEnable: Boolean = true/' difftest/src/main/scala/Gateway.scala
-            make emu
-=======
             make emu MILL_ARGS="--difftest-config ESB" -j2
->>>>>>> 666a1ec8
             ./build/emu -b 0 -e 0 -i ./ready-to-run/microbench.bin --diff ./ready-to-run/riscv64-nemu-interpreter-so
 
   test-difftest-fuzzing:
@@ -288,11 +268,8 @@
 
   test-difftest-vcs:
     runs-on: ubuntu-22.04
-<<<<<<< HEAD
-=======
 
     needs: test-difftest-main
->>>>>>> 666a1ec8
 
     steps:
       - uses: actions/checkout@v4
@@ -360,14 +337,7 @@
             cd $GITHUB_WORKSPACE/../xs-env/NutShell
             source ./env.sh
             make clean
-<<<<<<< HEAD
-            sed -i 's/isSquash       : Boolean = false/isSquash       : Boolean = true/' difftest/src/main/scala/Gateway.scala
-            sed -i 's/isBatch        : Boolean = false/isBatch        : Boolean = true/' difftest/src/main/scala/Gateway.scala
-            sed -i 's/hasGlobalEnable: Boolean = false/hasGlobalEnable: Boolean = true/' difftest/src/main/scala/Gateway.scala
-            make simv VCS=verilator
-=======
             make simv MILL_ARGS="--difftest-config ESRBIN" DIFFTEST_PERFCNT=1 VCS=verilator -j2
->>>>>>> 666a1ec8
             ./build/simv +workload=./ready-to-run/microbench.bin +e=0 +no-diff +max-cycles=100000
             ./build/simv +workload=./ready-to-run/microbench.bin +e=0 +diff=./ready-to-run/riscv64-nemu-interpreter-so
 
